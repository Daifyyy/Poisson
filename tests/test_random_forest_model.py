import pandas as pd
import pytest
import numpy as np
import pathlib, sys
sys.path.append(str(pathlib.Path(__file__).resolve().parents[1]))
from utils.ml.random_forest import (
    construct_features_for_match,
    predict_proba,
    load_model,
    load_over25_model,
    train_model,
    predict_over25_proba,
    _prepare_features,
)


def _sample_df():
    data = [
        {
            "Date": "2024-01-01",
            "HomeTeam": "A",
            "AwayTeam": "B",
            "FTHG": 1,
            "FTAG": 0,
            "FTR": "H",
            "HS": 5,
            "AS": 4,
            "HST": 3,
            "AST": 2,
            "HC": 4,
            "AC": 3,
        },
        {
            "Date": "2024-01-05",
            "HomeTeam": "B",
            "AwayTeam": "A",
            "FTHG": 2,
            "FTAG": 2,
            "FTR": "D",
            "HS": 7,
            "AS": 6,
            "HST": 4,
            "AST": 3,
            "HC": 5,
            "AC": 4,
        },
        {
            "Date": "2024-01-10",
            "HomeTeam": "A",
            "AwayTeam": "C",
            "FTHG": 0,
            "FTAG": 1,
            "FTR": "A",
            "HS": 4,
            "AS": 5,
            "HST": 2,
            "AST": 3,
            "HC": 3,
            "AC": 4,
        },
        {
            "Date": "2024-01-15",
            "HomeTeam": "C",
            "AwayTeam": "A",
            "FTHG": 0,
            "FTAG": 3,
            "FTR": "A",
            "HS": 6,
            "AS": 8,
            "HST": 1,
            "AST": 5,
            "HC": 2,
            "AC": 6,
        },
        {
            "Date": "2024-01-20",
            "HomeTeam": "A",
            "AwayTeam": "B",
            "FTHG": 2,
            "FTAG": 1,
            "FTR": "H",
            "HS": 8,
            "AS": 7,
            "HST": 5,
            "AST": 3,
            "HC": 6,
            "AC": 5,
        },
    ]
    df = pd.DataFrame(data)
    df["Date"] = pd.to_datetime(df["Date"])
    return df


def test_construct_features():
    df = _sample_df()
    elo_dict = {"A": 1600, "B": 1500}
    feats = construct_features_for_match(df, "A", "B", elo_dict)
    assert feats["home_recent_form"] == pytest.approx(0.4)
    assert feats["away_recent_form"] == pytest.approx(-2/3)
    assert feats["elo_diff"] == 100
    assert feats["xg_diff"] == pytest.approx(0.6)
    assert feats["home_conceded"] == pytest.approx(0.8)
    assert feats["away_conceded"] == pytest.approx(5 / 3)
    assert feats["conceded_diff"] == pytest.approx(-13 / 15)  # -0.8666...
    assert feats["home_advantage"] == 1.0
    assert feats["days_since_last_match"] == 0
    assert feats["attack_strength_diff"] == pytest.approx(0.5)
    assert feats["defense_strength_diff"] == pytest.approx(-11 / 12)


def test_predict_proba_deterministic():
    df = _sample_df()
    elo_dict = {"A": 1600, "B": 1500}
    feats = construct_features_for_match(df, "A", "B", elo_dict)
    model_data = load_model()
    model = model_data[0]
    assert type(model).__name__ != "DummyModel"
    probs = predict_proba(feats, model_data=model_data, alpha=0.1)
    assert sum(probs.values()) == pytest.approx(100.0)
    for p in probs.values():
        assert 0 <= p <= 100


def test_predict_over25_proba_accepts_alpha():
    df = _sample_df()
    elo_dict = {"A": 1600, "B": 1500}
    feats = construct_features_for_match(df, "A", "B", elo_dict)
    model_data = load_over25_model()
    prob = predict_over25_proba(feats, model_data=model_data, alpha=0.1)
    assert 0 <= prob <= 100


def test_train_model_applies_class_weight(tmp_path):
    df = pd.concat([_sample_df()] * 3, ignore_index=True)
    df["Date"] = df["Date"] + pd.to_timedelta(df.index, unit="D")
    csv_path = tmp_path / "sample_combined_full_updated.csv"
    df.to_csv(csv_path, index=False)

    model, *_ = train_model(
        data_dir=tmp_path,
        n_splits=2,
        n_iter=1,
        max_samples=50,
        decay_factor=0.01,
        balance_classes=True,  # -> class_weight by měl být nastaven
    )
    assert model is not None

    _, y, _, _ = _prepare_features(df)
    classes = np.unique(y)
    expected_weights = compute_class_weight(class_weight="balanced", classes=classes, y=y)
    model_weights = model.estimator.named_steps["model"].class_weight
    for cls, weight in zip(classes, expected_weights):
        assert model_weights[cls] == pytest.approx(weight)


<<<<<<< HEAD
def test_train_model_accepts_param_distributions(tmp_path):
=======
def test_train_model_no_class_weight_by_default(tmp_path):
    """Bez explicitního balance_classes by se class_weight neměl nastavovat."""
    df = pd.concat([_sample_df()] * 3, ignore_index=True)
    df["Date"] = df["Date"] + pd.to_timedelta(df.index, unit="D")
    csv_path = tmp_path / "sample_combined_full_updated.csv"
    df.to_csv(csv_path, index=False)

    model, *_ = train_model(
        data_dir=tmp_path,
        n_splits=2,
        n_iter=1,
        max_samples=50,
        decay_factor=0.01,
        # balance_classes nezadáváme -> očekáváme None
    )
    assert model.estimator.named_steps["model"].class_weight is None


def test_train_model_accepts_param_distributions(tmp_path):
    """Kontrola, že Grid/RandomSearch umí převzít pevné parametry."""
>>>>>>> ed39d997
    df = pd.concat([_sample_df()] * 3, ignore_index=True)
    df["Date"] = df["Date"] + pd.to_timedelta(df.index, unit="D")
    csv_path = tmp_path / "sample_combined_full_updated.csv"
    df.to_csv(csv_path, index=False)
<<<<<<< HEAD
    custom = {"model__n_estimators": [10], "model__max_depth": [5]}
=======

    custom = {"model__n_estimators": [10], "model__max_depth": [5]}
    # Očekáváme, že train_model vrací best_params jako pátou položku (dle
    # stávajícího kódu v projektu). Pokud máš jiný pořádek, uprav unpacking.
>>>>>>> ed39d997
    _, _, _, _, params, _ = train_model(
        data_dir=tmp_path,
        n_splits=2,
        n_iter=1,
        max_samples=50,
        param_distributions=custom,
    )
    assert params["model__n_estimators"] == 10
    assert params["model__max_depth"] == 5<|MERGE_RESOLUTION|>--- conflicted
+++ resolved
@@ -1,8 +1,13 @@
+import pathlib, sys
+import numpy as np
 import pandas as pd
 import pytest
-import numpy as np
-import pathlib, sys
+
+# aby šel importovat balíček utils z repo kořene
 sys.path.append(str(pathlib.Path(__file__).resolve().parents[1]))
+
+from sklearn.utils.class_weight import compute_class_weight  # <-- chybějící import
+
 from utils.ml.random_forest import (
     construct_features_for_match,
     predict_proba,
@@ -16,76 +21,11 @@
 
 def _sample_df():
     data = [
-        {
-            "Date": "2024-01-01",
-            "HomeTeam": "A",
-            "AwayTeam": "B",
-            "FTHG": 1,
-            "FTAG": 0,
-            "FTR": "H",
-            "HS": 5,
-            "AS": 4,
-            "HST": 3,
-            "AST": 2,
-            "HC": 4,
-            "AC": 3,
-        },
-        {
-            "Date": "2024-01-05",
-            "HomeTeam": "B",
-            "AwayTeam": "A",
-            "FTHG": 2,
-            "FTAG": 2,
-            "FTR": "D",
-            "HS": 7,
-            "AS": 6,
-            "HST": 4,
-            "AST": 3,
-            "HC": 5,
-            "AC": 4,
-        },
-        {
-            "Date": "2024-01-10",
-            "HomeTeam": "A",
-            "AwayTeam": "C",
-            "FTHG": 0,
-            "FTAG": 1,
-            "FTR": "A",
-            "HS": 4,
-            "AS": 5,
-            "HST": 2,
-            "AST": 3,
-            "HC": 3,
-            "AC": 4,
-        },
-        {
-            "Date": "2024-01-15",
-            "HomeTeam": "C",
-            "AwayTeam": "A",
-            "FTHG": 0,
-            "FTAG": 3,
-            "FTR": "A",
-            "HS": 6,
-            "AS": 8,
-            "HST": 1,
-            "AST": 5,
-            "HC": 2,
-            "AC": 6,
-        },
-        {
-            "Date": "2024-01-20",
-            "HomeTeam": "A",
-            "AwayTeam": "B",
-            "FTHG": 2,
-            "FTAG": 1,
-            "FTR": "H",
-            "HS": 8,
-            "AS": 7,
-            "HST": 5,
-            "AST": 3,
-            "HC": 6,
-            "AC": 5,
-        },
+        {"Date": "2024-01-01","HomeTeam": "A","AwayTeam": "B","FTHG": 1,"FTAG": 0,"FTR": "H","HS": 5,"AS": 4,"HST": 3,"AST": 2,"HC": 4,"AC": 3,},
+        {"Date": "2024-01-05","HomeTeam": "B","AwayTeam": "A","FTHG": 2,"FTAG": 2,"FTR": "D","HS": 7,"AS": 6,"HST": 4,"AST": 3,"HC": 5,"AC": 4,},
+        {"Date": "2024-01-10","HomeTeam": "A","AwayTeam": "C","FTHG": 0,"FTAG": 1,"FTR": "A","HS": 4,"AS": 5,"HST": 2,"AST": 3,"HC": 3,"AC": 4,},
+        {"Date": "2024-01-15","HomeTeam": "C","AwayTeam": "A","FTHG": 0,"FTAG": 3,"FTR": "A","HS": 6,"AS": 8,"HST": 1,"AST": 5,"HC": 2,"AC": 6,},
+        {"Date": "2024-01-20","HomeTeam": "A","AwayTeam": "B","FTHG": 2,"FTAG": 1,"FTR": "H","HS": 8,"AS": 7,"HST": 5,"AST": 3,"HC": 6,"AC": 5,},
     ]
     df = pd.DataFrame(data)
     df["Date"] = pd.to_datetime(df["Date"])
@@ -97,12 +37,12 @@
     elo_dict = {"A": 1600, "B": 1500}
     feats = construct_features_for_match(df, "A", "B", elo_dict)
     assert feats["home_recent_form"] == pytest.approx(0.4)
-    assert feats["away_recent_form"] == pytest.approx(-2/3)
+    assert feats["away_recent_form"] == pytest.approx(-2 / 3)
     assert feats["elo_diff"] == 100
     assert feats["xg_diff"] == pytest.approx(0.6)
     assert feats["home_conceded"] == pytest.approx(0.8)
     assert feats["away_conceded"] == pytest.approx(5 / 3)
-    assert feats["conceded_diff"] == pytest.approx(-13 / 15)  # -0.8666...
+    assert feats["conceded_diff"] == pytest.approx(-13 / 15)
     assert feats["home_advantage"] == 1.0
     assert feats["days_since_last_match"] == 0
     assert feats["attack_strength_diff"] == pytest.approx(0.5)
@@ -143,7 +83,7 @@
         n_iter=1,
         max_samples=50,
         decay_factor=0.01,
-        balance_classes=True,  # -> class_weight by měl být nastaven
+        balance_classes=True,
     )
     assert model is not None
 
@@ -155,9 +95,6 @@
         assert model_weights[cls] == pytest.approx(weight)
 
 
-<<<<<<< HEAD
-def test_train_model_accepts_param_distributions(tmp_path):
-=======
 def test_train_model_no_class_weight_by_default(tmp_path):
     """Bez explicitního balance_classes by se class_weight neměl nastavovat."""
     df = pd.concat([_sample_df()] * 3, ignore_index=True)
@@ -171,26 +108,20 @@
         n_iter=1,
         max_samples=50,
         decay_factor=0.01,
-        # balance_classes nezadáváme -> očekáváme None
+        # balance_classes nezadáváme
     )
     assert model.estimator.named_steps["model"].class_weight is None
 
 
 def test_train_model_accepts_param_distributions(tmp_path):
-    """Kontrola, že Grid/RandomSearch umí převzít pevné parametry."""
->>>>>>> ed39d997
+    """Kontrola, že RandomizedSearch převezme pevné parametry."""
     df = pd.concat([_sample_df()] * 3, ignore_index=True)
     df["Date"] = df["Date"] + pd.to_timedelta(df.index, unit="D")
     csv_path = tmp_path / "sample_combined_full_updated.csv"
     df.to_csv(csv_path, index=False)
-<<<<<<< HEAD
-    custom = {"model__n_estimators": [10], "model__max_depth": [5]}
-=======
 
     custom = {"model__n_estimators": [10], "model__max_depth": [5]}
-    # Očekáváme, že train_model vrací best_params jako pátou položku (dle
-    # stávajícího kódu v projektu). Pokud máš jiný pořádek, uprav unpacking.
->>>>>>> ed39d997
+    # train_model vrací best_params jako pátou položku
     _, _, _, _, params, _ = train_model(
         data_dir=tmp_path,
         n_splits=2,
