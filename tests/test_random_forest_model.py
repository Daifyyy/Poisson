import pandas as pd
import pytest
import numpy as np
import pathlib, sys
sys.path.append(str(pathlib.Path(__file__).resolve().parents[1]))
from utils.ml.random_forest import (
    construct_features_for_match,
    predict_proba,
    load_model,
    load_over25_model,
    train_model,
    predict_over25_proba,
    _prepare_features,
)


def _sample_df():
    data = [
        {
            "Date": "2024-01-01",
            "HomeTeam": "A",
            "AwayTeam": "B",
            "FTHG": 1,
            "FTAG": 0,
            "FTR": "H",
            "HS": 5,
            "AS": 4,
            "HST": 3,
            "AST": 2,
            "HC": 4,
            "AC": 3,
        },
        {
            "Date": "2024-01-05",
            "HomeTeam": "B",
            "AwayTeam": "A",
            "FTHG": 2,
            "FTAG": 2,
            "FTR": "D",
            "HS": 7,
            "AS": 6,
            "HST": 4,
            "AST": 3,
            "HC": 5,
            "AC": 4,
        },
        {
            "Date": "2024-01-10",
            "HomeTeam": "A",
            "AwayTeam": "C",
            "FTHG": 0,
            "FTAG": 1,
            "FTR": "A",
            "HS": 4,
            "AS": 5,
            "HST": 2,
            "AST": 3,
            "HC": 3,
            "AC": 4,
        },
        {
            "Date": "2024-01-15",
            "HomeTeam": "C",
            "AwayTeam": "A",
            "FTHG": 0,
            "FTAG": 3,
            "FTR": "A",
            "HS": 6,
            "AS": 8,
            "HST": 1,
            "AST": 5,
            "HC": 2,
            "AC": 6,
        },
        {
            "Date": "2024-01-20",
            "HomeTeam": "A",
            "AwayTeam": "B",
            "FTHG": 2,
            "FTAG": 1,
            "FTR": "H",
            "HS": 8,
            "AS": 7,
            "HST": 5,
            "AST": 3,
            "HC": 6,
            "AC": 5,
        },
    ]
    df = pd.DataFrame(data)
    df["Date"] = pd.to_datetime(df["Date"])
    return df


def test_construct_features():
    df = _sample_df()
    elo_dict = {"A": 1600, "B": 1500}
    feats = construct_features_for_match(df, "A", "B", elo_dict)
    assert feats["home_recent_form"] == pytest.approx(0.4)
    assert feats["away_recent_form"] == pytest.approx(-2/3)
    assert feats["elo_diff"] == 100
    assert feats["xg_diff"] == pytest.approx(0.6)
    assert feats["home_conceded"] == pytest.approx(0.8)
    assert feats["away_conceded"] == pytest.approx(5 / 3)
    assert feats["conceded_diff"] == pytest.approx(-13 / 15)  # -0.8666...
    assert feats["home_advantage"] == 1.0
    assert feats["days_since_last_match"] == 0
    assert feats["attack_strength_diff"] == pytest.approx(0.5)
    assert feats["defense_strength_diff"] == pytest.approx(-11 / 12)


def test_predict_proba_deterministic():
    df = _sample_df()
    elo_dict = {"A": 1600, "B": 1500}
    feats = construct_features_for_match(df, "A", "B", elo_dict)
    model_data = load_model()
    model = model_data[0]
    assert type(model).__name__ != "DummyModel"
    probs = predict_proba(feats, model_data=model_data, alpha=0.1)
    assert sum(probs.values()) == pytest.approx(100.0)
    for p in probs.values():
        assert 0 <= p <= 100


def test_predict_over25_proba_accepts_alpha():
    df = _sample_df()
    elo_dict = {"A": 1600, "B": 1500}
    feats = construct_features_for_match(df, "A", "B", elo_dict)
    model_data = load_over25_model()
    prob = predict_over25_proba(feats, model_data=model_data, alpha=0.1)
    assert 0 <= prob <= 100


def test_train_model_applies_class_weight(tmp_path):
    df = pd.concat([_sample_df()] * 3, ignore_index=True)
    df["Date"] = df["Date"] + pd.to_timedelta(df.index, unit="D")
    csv_path = tmp_path / "sample_combined_full_updated.csv"
    df.to_csv(csv_path, index=False)
    model, *_ = train_model(
        data_dir=tmp_path,
        n_splits=2,
        n_iter=1,
        max_samples=50,
        decay_factor=0.01,
        balance_classes=True,
    )
    assert model is not None

    from sklearn.utils.class_weight import compute_class_weight
    _, y, _, _ = _prepare_features(df)
    classes = np.unique(y)
    expected_weights = compute_class_weight("balanced", classes=classes, y=y)
    model_weights = model.estimator.named_steps["model"].class_weight
    for cls, weight in zip(classes, expected_weights):
        assert model_weights[cls] == pytest.approx(weight)


<<<<<<< HEAD
def test_train_model_accepts_param_distributions(tmp_path):
=======
def test_train_model_no_class_weight_by_default(tmp_path):
>>>>>>> cf7861e9
    df = pd.concat([_sample_df()] * 3, ignore_index=True)
    df["Date"] = df["Date"] + pd.to_timedelta(df.index, unit="D")
    csv_path = tmp_path / "sample_combined_full_updated.csv"
    df.to_csv(csv_path, index=False)
<<<<<<< HEAD
    custom = {"model__n_estimators": [10], "model__max_depth": [5]}
    _, _, _, _, params, _ = train_model(
        data_dir=tmp_path,
        n_splits=2,
        n_iter=1,
        max_samples=50,
        param_distributions=custom,
    )
    assert params["model__n_estimators"] == 10
    assert params["model__max_depth"] == 5
=======
    model, *_ = train_model(
        data_dir=tmp_path, n_splits=2, n_iter=1, max_samples=50, decay_factor=0.01
    )
    assert model.estimator.named_steps["model"].class_weight is None
>>>>>>> cf7861e9
<|MERGE_RESOLUTION|>--- conflicted
+++ resolved
@@ -136,36 +136,53 @@
     df["Date"] = df["Date"] + pd.to_timedelta(df.index, unit="D")
     csv_path = tmp_path / "sample_combined_full_updated.csv"
     df.to_csv(csv_path, index=False)
+
     model, *_ = train_model(
         data_dir=tmp_path,
         n_splits=2,
         n_iter=1,
         max_samples=50,
         decay_factor=0.01,
-        balance_classes=True,
+        balance_classes=True,  # -> class_weight by měl být nastaven
     )
     assert model is not None
 
-    from sklearn.utils.class_weight import compute_class_weight
     _, y, _, _ = _prepare_features(df)
     classes = np.unique(y)
-    expected_weights = compute_class_weight("balanced", classes=classes, y=y)
+    expected_weights = compute_class_weight(class_weight="balanced", classes=classes, y=y)
     model_weights = model.estimator.named_steps["model"].class_weight
     for cls, weight in zip(classes, expected_weights):
         assert model_weights[cls] == pytest.approx(weight)
 
 
-<<<<<<< HEAD
-def test_train_model_accepts_param_distributions(tmp_path):
-=======
 def test_train_model_no_class_weight_by_default(tmp_path):
->>>>>>> cf7861e9
+    """Bez explicitního balance_classes by se class_weight neměl nastavovat."""
     df = pd.concat([_sample_df()] * 3, ignore_index=True)
     df["Date"] = df["Date"] + pd.to_timedelta(df.index, unit="D")
     csv_path = tmp_path / "sample_combined_full_updated.csv"
     df.to_csv(csv_path, index=False)
-<<<<<<< HEAD
+
+    model, *_ = train_model(
+        data_dir=tmp_path,
+        n_splits=2,
+        n_iter=1,
+        max_samples=50,
+        decay_factor=0.01,
+        # balance_classes nezadáváme -> očekáváme None
+    )
+    assert model.estimator.named_steps["model"].class_weight is None
+
+
+def test_train_model_accepts_param_distributions(tmp_path):
+    """Kontrola, že Grid/RandomSearch umí převzít pevné parametry."""
+    df = pd.concat([_sample_df()] * 3, ignore_index=True)
+    df["Date"] = df["Date"] + pd.to_timedelta(df.index, unit="D")
+    csv_path = tmp_path / "sample_combined_full_updated.csv"
+    df.to_csv(csv_path, index=False)
+
     custom = {"model__n_estimators": [10], "model__max_depth": [5]}
+    # Očekáváme, že train_model vrací best_params jako pátou položku (dle
+    # stávajícího kódu v projektu). Pokud máš jiný pořádek, uprav unpacking.
     _, _, _, _, params, _ = train_model(
         data_dir=tmp_path,
         n_splits=2,
@@ -174,10 +191,4 @@
         param_distributions=custom,
     )
     assert params["model__n_estimators"] == 10
-    assert params["model__max_depth"] == 5
-=======
-    model, *_ = train_model(
-        data_dir=tmp_path, n_splits=2, n_iter=1, max_samples=50, decay_factor=0.01
-    )
-    assert model.estimator.named_steps["model"].class_weight is None
->>>>>>> cf7861e9
+    assert params["model__max_depth"] == 5