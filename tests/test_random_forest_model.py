--- conflicted
+++ resolved
@@ -1,167 +1,596 @@
-import pathlib, sys
+"""Random Forest model for football match outcome prediction.
+
+Lehký, vysvětlitelný model s malým počtem pre-match featur. Obsahuje:
+- trénink prediktoru výsledku (H/D/A) i Over 2.5,
+- načítání/ukládání modelu,
+- konstrukci featur pro jeden zápas,
+- predikci pravděpodobností s tlumením extrémů parametrem `alpha`.
+
+Křížová validace respektuje čas (TimeSeriesSplit). Volitelné:
+- `decay_factor` (exponenciální útlum starších zápasů),
+- `balance_classes` (vyvážení tříd přes class_weight),
+- `param_distributions` (vlastní search space pro RandomizedSearchCV).
+"""
+
+from __future__ import annotations
+
+from pathlib import Path
+from typing import Any, Dict, Iterable, Mapping, Tuple
+
+import joblib
+import logging
 import numpy as np
 import pandas as pd
-import pytest
-
-# aby šel importovat balíček utils z repo kořene
-sys.path.append(str(pathlib.Path(__file__).resolve().parents[1]))
-
-from sklearn.utils.class_weight import compute_class_weight  # <-- chybějící import
-
-from utils.ml.random_forest import (
-    construct_features_for_match,
-    predict_proba,
-    load_model,
-    load_over25_model,
-    train_model,
-    predict_over25_proba,
-    _prepare_features,
-)
-
-
-def _sample_df():
-    data = [
-        {"Date": "2024-01-01","HomeTeam": "A","AwayTeam": "B","FTHG": 1,"FTAG": 0,"FTR": "H","HS": 5,"AS": 4,"HST": 3,"AST": 2,"HC": 4,"AC": 3,},
-        {"Date": "2024-01-05","HomeTeam": "B","AwayTeam": "A","FTHG": 2,"FTAG": 2,"FTR": "D","HS": 7,"AS": 6,"HST": 4,"AST": 3,"HC": 5,"AC": 4,},
-        {"Date": "2024-01-10","HomeTeam": "A","AwayTeam": "C","FTHG": 0,"FTAG": 1,"FTR": "A","HS": 4,"AS": 5,"HST": 2,"AST": 3,"HC": 3,"AC": 4,},
-        {"Date": "2024-01-15","HomeTeam": "C","AwayTeam": "A","FTHG": 0,"FTAG": 3,"FTR": "A","HS": 6,"AS": 8,"HST": 1,"AST": 5,"HC": 2,"AC": 6,},
-        {"Date": "2024-01-20","HomeTeam": "A","AwayTeam": "B","FTHG": 2,"FTAG": 1,"FTR": "H","HS": 8,"AS": 7,"HST": 5,"AST": 3,"HC": 6,"AC": 5,},
+
+logger = logging.getLogger(__name__)
+DEFAULT_MODEL_PATH = Path(__file__).with_name("random_forest_model.joblib")
+DEFAULT_OVER25_MODEL_PATH = Path(__file__).with_name("random_forest_over25_model.joblib")
+
+# Prefer imblearn.Pipeline, fallback na sklearn.Pipeline
+try:  # pragma: no cover - optional dependency
+    from imblearn.pipeline import Pipeline as _BasePipeline  # type: ignore
+except Exception:  # pragma: no cover
+    from sklearn.pipeline import Pipeline as _BasePipeline  # type: ignore
+
+
+class SampleWeightPipeline(_BasePipeline):
+    """Pipeline, která propouští sample_weight do posledního estimatoru."""
+
+    def fit(self, X, y=None, sample_weight=None, **fit_params):  # type: ignore[override]
+        if sample_weight is not None:
+            fit_params[self.steps[-1][0] + "__sample_weight"] = sample_weight
+        return super().fit(X, y, **fit_params)
+
+
+# ---------------------------------------------------------------------
+# Načtení dat a příprava featur
+# ---------------------------------------------------------------------
+def _load_matches(data_dir: str | Path) -> pd.DataFrame:
+    """Načti všechny *_combined_full_updated.csv a vrať jeden DataFrame."""
+    data_dir = Path(data_dir)
+    frames = []
+    for csv in sorted(data_dir.glob("*_combined_full_updated.csv")):
+        df = pd.read_csv(csv)
+        if "Date" in df.columns:
+            df["Date"] = pd.to_datetime(df["Date"], errors="coerce")
+        frames.append(df)
+    if not frames:
+        raise FileNotFoundError(f"No training files found in {data_dir}")
+    df = pd.concat(frames, ignore_index=True)
+    df.sort_values("Date", inplace=True)
+    return df
+
+
+def _compute_recent_form(df: pd.DataFrame) -> pd.DataFrame:
+    """Přidej rolling „recent form“ pro domácí/hosty (posledních 5 zápasů)."""
+    results = {"H": 1, "D": 0, "A": -1}
+    df = df.copy()
+    df["home_result"] = df["FTR"].map(results)
+    df["away_result"] = -df["home_result"]
+
+    df["home_recent_form"] = (
+        df.groupby("HomeTeam")["home_result"].transform(lambda x: x.shift().rolling(5, min_periods=1).mean())
+    )
+    df["away_recent_form"] = (
+        df.groupby("AwayTeam")["away_result"].transform(lambda x: x.shift().rolling(5, min_periods=1).mean())
+    )
+    return df.drop(columns=["home_result", "away_result"])
+
+
+def _compute_expected_goals(df: pd.DataFrame) -> pd.DataFrame:
+    """Proxy xG: rolling průměry vstřelených/obdržených gólů (5)."""
+    df = df.copy()
+    df["home_xg"] = df.groupby("HomeTeam")["FTHG"].transform(lambda x: x.shift().rolling(5, min_periods=1).mean())
+    df["away_xg"] = df.groupby("AwayTeam")["FTAG"].transform(lambda x: x.shift().rolling(5, min_periods=1).mean())
+    df["xg_diff"] = df["home_xg"] - df["away_xg"]
+
+    df["home_conceded"] = df.groupby("HomeTeam")["FTAG"].transform(lambda x: x.shift().rolling(5, min_periods=1).mean())
+    df["away_conceded"] = df.groupby("AwayTeam")["FTHG"].transform(lambda x: x.shift().rolling(5, min_periods=1).mean())
+    df["conceded_diff"] = df["home_conceded"] - df["away_conceded"]
+    return df
+
+
+def _compute_elo_difference(df: pd.DataFrame, k: int = 20) -> pd.DataFrame:
+    """Spočti rozdíl ELO před každým zápasem (domácí - hosté), poté aktualizuj."""
+    df = df.copy()
+    teams = pd.unique(df[["HomeTeam", "AwayTeam"]].values.ravel())
+    ratings = {team: 1500 for team in teams}
+    diffs: list[float] = []
+
+    for _, row in df.iterrows():
+        h, a, res = row["HomeTeam"], row["AwayTeam"], row["FTR"]
+        diffs.append(ratings[h] - ratings[a])
+        res_home = 1 if res == "H" else 0.5 if res == "D" else 0
+        exp_home = 1 / (1 + 10 ** ((ratings[a] - ratings[h]) / 400))
+        ratings[h] += k * (res_home - exp_home)
+        ratings[a] += k * ((1 - res_home) - (1 - exp_home))
+
+    df["elo_diff"] = diffs
+    return df
+
+
+def _clip_features(df: pd.DataFrame) -> pd.DataFrame:
+    """Ořež extrémy na rozumné rozsahy (zvyšuje robustnost)."""
+    bounds = {
+        "home_recent_form": (-1, 1),
+        "away_recent_form": (-1, 1),
+        "elo_diff": (-400, 400),
+        "xg_diff": (-5, 5),
+        "home_conceded": (0, 5),
+        "away_conceded": (0, 5),
+        "conceded_diff": (-5, 5),
+        "shots_diff": (-20, 20),
+        "shot_target_diff": (-10, 10),
+        "corners_diff": (-10, 10),
+        "days_since_last_match": (-30, 30),
+        "attack_strength_diff": (-2, 2),
+        "defense_strength_diff": (-2, 2),
+        "home_advantage": (1.0, 1.0),
+    }
+    df = df.copy()
+    for col, (lo, hi) in bounds.items():
+        if col in df.columns:
+            df[col] = df[col].clip(lo, hi)
+    return df
+
+
+def _prepare_features(df: pd.DataFrame) -> Tuple[pd.DataFrame, np.ndarray, Iterable[str], Any]:
+    """Vytvoř X, y a popis featur pro trénink/predikci."""
+    df = _compute_recent_form(df)
+    df = _compute_expected_goals(df)
+    df = _compute_elo_difference(df)
+
+    # rolling střely/na branku/rohy
+    df["home_shots_avg"] = df.groupby("HomeTeam")["HS"].transform(lambda x: x.shift().rolling(5, min_periods=1).mean())
+    df["away_shots_avg"] = df.groupby("AwayTeam")["AS"].transform(lambda x: x.shift().rolling(5, min_periods=1).mean())
+    df["shots_diff"] = df["home_shots_avg"] - df["away_shots_avg"]
+
+    df["home_shot_target_avg"] = df.groupby("HomeTeam")["HST"].transform(lambda x: x.shift().rolling(5, min_periods=1).mean())
+    df["away_shot_target_avg"] = df.groupby("AwayTeam")["AST"].transform(lambda x: x.shift().rolling(5, min_periods=1).mean())
+    df["shot_target_diff"] = df["home_shot_target_avg"] - df["away_shot_target_avg"]
+
+    df["home_corners_avg"] = df.groupby("HomeTeam")["HC"].transform(lambda x: x.shift().rolling(5, min_periods=1).mean())
+    df["away_corners_avg"] = df.groupby("AwayTeam")["AC"].transform(lambda x: x.shift().rolling(5, min_periods=1).mean())
+    df["corners_diff"] = df["home_corners_avg"] - df["away_corners_avg"]
+
+    # odpočinek (rozdíl dní)
+    df["home_last"] = df.groupby("HomeTeam")["Date"].shift()
+    df["away_last"] = df.groupby("AwayTeam")["Date"].shift()
+    df["home_rest"] = (df["Date"] - df["home_last"]).dt.days
+    df["away_rest"] = (df["Date"] - df["away_last"]).dt.days
+    df["days_since_last_match"] = df["home_rest"] - df["away_rest"]
+    df.drop(columns=["home_last", "away_last", "home_rest", "away_rest"], inplace=True)
+
+    # týmové síly z Poisson utilit
+    from utils.poisson_utils.stats import calculate_team_strengths
+    attack_strength, defense_strength, _ = calculate_team_strengths(df)
+    df["attack_strength_diff"] = df["HomeTeam"].map(attack_strength) - df["AwayTeam"].map(attack_strength)
+    df["defense_strength_diff"] = df["HomeTeam"].map(defense_strength) - df["AwayTeam"].map(defense_strength)
+
+    # konstantní home advantage (1.0) – je součástí tréninku
+    df["home_advantage"] = 1.0
+
+    features = [
+        "home_recent_form",
+        "away_recent_form",
+        "elo_diff",
+        "xg_diff",
+        "home_conceded",
+        "away_conceded",
+        "conceded_diff",
+        "shots_diff",
+        "shot_target_diff",
+        "corners_diff",
+        "home_advantage",
+        "days_since_last_match",
+        "attack_strength_diff",
+        "defense_strength_diff",
     ]
-    df = pd.DataFrame(data)
-    df["Date"] = pd.to_datetime(df["Date"])
-    return df
-
-
-def test_construct_features():
-    df = _sample_df()
-    elo_dict = {"A": 1600, "B": 1500}
-    feats = construct_features_for_match(df, "A", "B", elo_dict)
-    assert feats["home_recent_form"] == pytest.approx(0.4)
-    assert feats["away_recent_form"] == pytest.approx(-2 / 3)
-    assert feats["elo_diff"] == 100
-    assert feats["xg_diff"] == pytest.approx(0.6)
-    assert feats["home_conceded"] == pytest.approx(0.8)
-    assert feats["away_conceded"] == pytest.approx(5 / 3)
-    assert feats["conceded_diff"] == pytest.approx(-13 / 15)
-    assert feats["home_advantage"] == 1.0
-    assert feats["days_since_last_match"] == 0
-    assert feats["attack_strength_diff"] == pytest.approx(0.5)
-    assert feats["defense_strength_diff"] == pytest.approx(-11 / 12)
-
-
-def test_predict_proba_deterministic():
-    df = _sample_df()
-    elo_dict = {"A": 1600, "B": 1500}
-    feats = construct_features_for_match(df, "A", "B", elo_dict)
-    model_data = load_model()
-    model = model_data[0]
-    assert type(model).__name__ != "DummyModel"
-    probs = predict_proba(feats, model_data=model_data, alpha=0.1)
-    assert sum(probs.values()) == pytest.approx(100.0)
-    for p in probs.values():
-        assert 0 <= p <= 100
-
-
-def test_predict_over25_proba_accepts_alpha():
-    df = _sample_df()
-    elo_dict = {"A": 1600, "B": 1500}
-    feats = construct_features_for_match(df, "A", "B", elo_dict)
-    model_data = load_over25_model()
-    prob = predict_over25_proba(feats, model_data=model_data, alpha=0.1)
-    assert 0 <= prob <= 100
-
-
-def test_train_model_applies_class_weight(tmp_path):
-    df = pd.concat([_sample_df()] * 3, ignore_index=True)
-    df["Date"] = df["Date"] + pd.to_timedelta(df.index, unit="D")
-    csv_path = tmp_path / "sample_combined_full_updated.csv"
-    df.to_csv(csv_path, index=False)
-
-    model, *_ = train_model(
-        data_dir=tmp_path,
-        n_splits=2,
-        n_iter=1,
-        max_samples=50,
-        decay_factor=0.01,
-        balance_classes=True,
+    X = _clip_features(df[features])
+    y_raw = df["FTR"].astype(str)
+
+    mask = X.notna().all(axis=1) & y_raw.notna()
+    X = X[mask]
+    y_raw = y_raw[mask]
+
+    from sklearn.preprocessing import LabelEncoder
+    label_enc = LabelEncoder()
+    y = label_enc.fit_transform(y_raw)
+    return X, y, features, label_enc
+
+
+# ---------------------------------------------------------------------
+# Trénink modelů
+# ---------------------------------------------------------------------
+def train_model(
+    data_dir: str | Path = "data",
+    n_splits: int = 5,
+    recent_years: int | None = None,
+    n_iter: int = 20,
+    max_samples: int | None = None,
+    decay_factor: float | None = None,
+    param_distributions: Mapping[str, Iterable[Any]] | None = None,
+    balance_classes: bool = False,
+) -> Tuple[Any, Iterable[str], Any, float, Dict[str, Any], Dict[str, Dict[str, float]]]:
+    """Train a RandomForest (H/D/A) s časovým CV a kalibrací.
+
+    Vrací: (calibrated_model, feature_names, label_encoder, best_cv_score, best_params, per_class_metrics)
+    """
+    from sklearn.ensemble import RandomForestClassifier
+    from sklearn.model_selection import TimeSeriesSplit, RandomizedSearchCV
+    from sklearn.calibration import CalibratedClassifierCV
+    from sklearn.metrics import precision_recall_fscore_support
+    from sklearn.utils.class_weight import compute_class_weight
+    from sklearn.base import clone
+
+    df = _load_matches(data_dir)
+    if recent_years is not None and "Date" in df.columns:
+        cutoff = df["Date"].max() - pd.DateOffset(years=recent_years)
+        df = df[df["Date"] >= cutoff]
+    if max_samples is not None:
+        df = df.tail(max_samples)
+
+    X, y, feature_names, label_enc = _prepare_features(df)
+
+    # váhy vzorků podle stáří
+    sample_weights = None
+    if decay_factor is not None and "Date" in df.columns:
+        max_date = df["Date"].max()
+        age = (max_date - df.loc[X.index, "Date"]).dt.days.to_numpy()
+        sample_weights = np.exp(-decay_factor * age)
+
+    # class_weight (volitelné)
+    class_weight = None
+    if balance_classes:
+        classes = np.unique(y)
+        weights = compute_class_weight(class_weight="balanced", classes=classes, y=y)
+        class_weight = {cls: w for cls, w in zip(classes, weights)}
+
+    pipeline = SampleWeightPipeline(
+        [("model", RandomForestClassifier(class_weight=class_weight, random_state=42))]
     )
-    assert model is not None
-
-    _, y, _, _ = _prepare_features(df)
-    classes = np.unique(y)
-    expected_weights = compute_class_weight(class_weight="balanced", classes=classes, y=y)
-    model_weights = model.estimator.named_steps["model"].class_weight
-    for cls, weight in zip(classes, expected_weights):
-        assert model_weights[cls] == pytest.approx(weight)
-
-
-<<<<<<< HEAD
-def test_train_model_accepts_param_distributions(tmp_path):
-=======
-def test_train_model_no_class_weight_by_default(tmp_path):
-    """Bez explicitního balance_classes by se class_weight neměl nastavovat."""
->>>>>>> 3cd41327
-    df = pd.concat([_sample_df()] * 3, ignore_index=True)
-    df["Date"] = df["Date"] + pd.to_timedelta(df.index, unit="D")
-    csv_path = tmp_path / "sample_combined_full_updated.csv"
-    df.to_csv(csv_path, index=False)
-<<<<<<< HEAD
-    custom = {"model__n_estimators": [10], "model__max_depth": [5]}
-    _, _, _, _, params, _ = train_model(
-=======
-
-    model, *_ = train_model(
->>>>>>> 3cd41327
-        data_dir=tmp_path,
-        n_splits=2,
-        n_iter=1,
-        max_samples=50,
-<<<<<<< HEAD
-        param_distributions=custom,
+
+    tscv = TimeSeriesSplit(n_splits=n_splits)
+
+    if param_distributions is None:
+        param_distributions = {
+            "model__n_estimators": [50, 100, 200, 300],
+            "model__max_depth": [None, 5, 10, 20],
+            "model__min_samples_split": [2, 5, 10],
+            "model__min_samples_leaf": [1, 2, 4],
+            "model__max_features": ["sqrt", "log2", None],
+            "model__bootstrap": [True, False],
+        }
+
+    search = RandomizedSearchCV(
+        estimator=pipeline,
+        param_distributions=param_distributions,
+        n_iter=n_iter,
+        cv=tscv,
+        random_state=42,
+        scoring="accuracy",
+        n_jobs=-1,
     )
-    assert params["model__n_estimators"] == 10
-    assert params["model__max_depth"] == 5
-
-
-def test_label_encoder_order():
-    df = _sample_df()
-    X, y, features, label_enc = _prepare_features(df)
-    assert list(label_enc.classes_) == ["H", "D", "A"]
-
-
-def test_train_model_returns_brier(tmp_path):
-=======
-        decay_factor=0.01,
-        # balance_classes nezadáváme
+    fit_params = {"sample_weight": sample_weights} if sample_weights is not None else {}
+    search.fit(X, y, **fit_params)
+
+    best_pipeline = search.best_estimator_
+    score = float(search.best_score_)
+    best_params = search.best_params_
+
+    calibrated_model = CalibratedClassifierCV(best_pipeline, method="isotonic", cv=tscv)
+    if sample_weights is not None:
+        calibrated_model.fit(X, y, sample_weight=sample_weights)
+    else:
+        calibrated_model.fit(X, y)
+
+    # per-class precision/recall z rollingu
+    y_pred = np.empty_like(y)
+    for tr, te in tscv.split(X, y):
+        mdl = clone(best_pipeline)
+        if sample_weights is not None:
+            mdl.fit(X.iloc[tr], y[tr], sample_weight=sample_weights[tr])
+        else:
+            mdl.fit(X.iloc[tr], y[tr])
+        y_pred[te] = mdl.predict(X.iloc[te])
+
+    precisions, recalls, _, _ = precision_recall_fscore_support(y, y_pred, labels=np.unique(y))
+    metrics = {label: {"precision": float(p), "recall": float(r)}
+               for label, p, r in zip(label_enc.classes_, precisions, recalls)}
+
+    return calibrated_model, feature_names, label_enc, score, best_params, metrics
+
+
+def train_over25_model(
+    data_dir: str | Path = "data",
+    n_splits: int = 5,
+    recent_years: int | None = None,
+    n_iter: int = 20,
+    max_samples: int | None = None,
+    param_distributions: Mapping[str, Iterable[Any]] | None = None,
+) -> Tuple[Any, Iterable[str], Any, float, Dict[str, Any], Dict[str, Dict[str, float]]]:
+    """Binary RF pro Over 2.5 (s kalibrací a vyvážením tříd)."""
+    from sklearn.ensemble import RandomForestClassifier
+    from sklearn.model_selection import TimeSeriesSplit, RandomizedSearchCV
+    from sklearn.calibration import CalibratedClassifierCV
+    from sklearn.metrics import precision_recall_fscore_support
+    from sklearn.utils.class_weight import compute_class_weight
+    from sklearn.preprocessing import LabelEncoder
+    from sklearn.base import clone
+
+    df = _load_matches(data_dir)
+    if recent_years is not None and "Date" in df.columns:
+        cutoff = df["Date"].max() - pd.DateOffset(years=recent_years)
+        df = df[df["Date"] >= cutoff]
+    if max_samples is not None:
+        df = df.tail(max_samples)
+
+    df["over25"] = np.where(df["FTHG"] + df["FTAG"] > 2.5, "Over 2.5", "Under 2.5")
+    X, _, feature_names, _ = _prepare_features(df)
+    y_raw = df.loc[X.index, "over25"]
+
+    label_enc = LabelEncoder()
+    y = label_enc.fit_transform(y_raw)
+
+    # balanced varianta s fallbackem
+    try:  # pragma: no cover
+        from imblearn.over_sampling import RandomOverSampler  # type: ignore
+        from imblearn.pipeline import Pipeline as ImbPipeline  # type: ignore
+        from imblearn.ensemble import BalancedRandomForestClassifier  # type: ignore
+
+        pipeline = ImbPipeline(
+            steps=[
+                ("sampler", RandomOverSampler(random_state=42)),
+                ("model", BalancedRandomForestClassifier(random_state=42)),
+            ]
+        )
+    except Exception:
+        from sklearn.pipeline import Pipeline
+        classes = np.unique(y)
+        weights = compute_class_weight("balanced", classes=classes, y=y)
+        class_weight = {cls: w for cls, w in zip(classes, weights)}
+        pipeline = Pipeline([("model", RandomForestClassifier(class_weight=class_weight, random_state=42))])
+
+    tscv = TimeSeriesSplit(n_splits=n_splits)
+
+    if param_distributions is None:
+        param_distributions = {
+            "model__n_estimators": [50, 100, 200, 300],
+            "model__max_depth": [None, 5, 10, 20],
+            "model__min_samples_split": [2, 5, 10],
+            "model__min_samples_leaf": [1, 2, 4],
+            "model__max_features": ["sqrt", "log2", None],
+            "model__bootstrap": [True, False],
+        }
+
+    search = RandomizedSearchCV(
+        estimator=pipeline,
+        param_distributions=param_distributions,
+        n_iter=n_iter,
+        cv=tscv,
+        random_state=42,
+        scoring="balanced_accuracy",
+        n_jobs=-1,
     )
-    assert model.estimator.named_steps["model"].class_weight is None
-
-
-def test_train_model_accepts_param_distributions(tmp_path):
-    """Kontrola, že RandomizedSearch převezme pevné parametry."""
->>>>>>> 3cd41327
-    df = pd.concat([_sample_df()] * 3, ignore_index=True)
-    df["Date"] = df["Date"] + pd.to_timedelta(df.index, unit="D")
-    csv_path = tmp_path / "sample_combined_full_updated.csv"
-    df.to_csv(csv_path, index=False)
-<<<<<<< HEAD
-    _, _, _, _, _, metrics = train_model(
-        data_dir=tmp_path, n_splits=2, n_iter=1, max_samples=50
+    search.fit(X, y)
+
+    best_pipeline = search.best_estimator_
+    score = float(search.best_score_)
+    best_params = search.best_params_
+
+    calibrated_model = CalibratedClassifierCV(best_pipeline, method="isotonic", cv=tscv)
+    calibrated_model.fit(X, y)
+
+    y_pred = np.empty_like(y)
+    for tr, te in tscv.split(X, y):
+        mdl = clone(best_pipeline)
+        mdl.fit(X.iloc[tr], y[tr])
+        y_pred[te] = mdl.predict(X.iloc[te])
+
+    precisions, recalls, _, _ = precision_recall_fscore_support(y, y_pred, labels=np.unique(y))
+    metrics = {label: {"precision": float(p), "recall": float(r)}
+               for label, p, r in zip(label_enc.classes_, precisions, recalls)}
+
+    return calibrated_model, feature_names, label_enc, score, best_params, metrics
+
+
+# ---------------------------------------------------------------------
+# Uložení/načtení, inference
+# ---------------------------------------------------------------------
+def save_model(
+    model: Any,
+    feature_names: Iterable[str],
+    label_encoder: Any,
+    path: str | Path = DEFAULT_MODEL_PATH,
+    best_params: Mapping[str, Any] | None = None,
+) -> None:
+    """Ulož model, názvy featur, label encoder a nejlepší parametry."""
+    joblib.dump(
+        {
+            "model": model,
+            "feature_names": list(feature_names),
+            "label_encoder": label_encoder,
+            "best_params": best_params or {},
+        },
+        Path(path),
     )
-    for m in metrics.values():
-        assert "brier" in m and 0 <= m["brier"] <= 1
-        assert "calibration_curve" in m
-=======
-
-    custom = {"model__n_estimators": [10], "model__max_depth": [5]}
-    # train_model vrací best_params jako pátou položku
-    _, _, _, _, params, _ = train_model(
-        data_dir=tmp_path,
-        n_splits=2,
-        n_iter=1,
-        max_samples=50,
-        param_distributions=custom,
-    )
-    assert params["model__n_estimators"] == 10
-    assert params["model__max_depth"] == 5
->>>>>>> 3cd41327
+
+
+def load_model(path: str | Path = DEFAULT_MODEL_PATH):
+    """Načti uložený model; při chybě rychle dotrénuj malý a ulož ho."""
+    try:
+        data = joblib.load(Path(path))
+        model = data["model"]
+        logger.info("Loaded model type: %s", type(model).__name__)
+        return model, data["feature_names"], data["label_encoder"], data.get("best_params", {})
+    except Exception:
+        logger.warning("Training RandomForest model because %s is missing", path)
+        model, feature_names, label_enc, _, params, _ = train_model(n_splits=2, n_iter=1, max_samples=200)
+        save_model(model, feature_names, label_enc, path, params)
+        return model, feature_names, label_enc, params
+
+
+def predict_outcome(
+    features: Dict[str, float],
+    model_path: str | Path = DEFAULT_MODEL_PATH,
+    alpha: float = 0.15,
+) -> str:
+    """Vrať predikovaný výsledek ('H'/'D'/'A') s tlumením pravděpodobností."""
+    probs = predict_proba(features, model_path=model_path, alpha=alpha)
+    reverse = {"Home Win": "H", "Draw": "D", "Away Win": "A"}
+    return reverse[max(probs, key=probs.get)]
+
+
+def construct_features_for_match(
+    df: pd.DataFrame,
+    home_team: str,
+    away_team: str,
+    elo_dict: Mapping[str, float],
+) -> Dict[str, float]:
+    """Postav feature mapping pro konkrétní zápas z historických dat."""
+    df = df.copy()
+    df["Date"] = pd.to_datetime(df["Date"], errors="coerce")
+    df.sort_values("Date", inplace=True)
+
+    def recent_form(team: str) -> float:
+        tm = df[(df["HomeTeam"] == team) | (df["AwayTeam"] == team)].tail(5)
+        vals: list[float] = []
+        for _, r in tm.iterrows():
+            if r["HomeTeam"] == team:
+                vals.append(1 if r["FTR"] == "H" else 0 if r["FTR"] == "D" else -1)
+            else:
+                vals.append(1 if r["FTR"] == "A" else 0 if r["FTR"] == "D" else -1)
+        return float(np.mean(vals)) if vals else 0.0
+
+    def recent_goals(team: str) -> float:
+        tm = df[(df["HomeTeam"] == team) | (df["AwayTeam"] == team)].tail(5)
+        goals: list[float] = []
+        for _, r in tm.iterrows():
+            goals.append(r.get("FTHG", 0) if r["HomeTeam"] == team else r.get("FTAG", 0))
+        return float(np.mean(goals)) if goals else 0.0
+
+    def recent_conceded(team: str) -> float:
+        tm = df[(df["HomeTeam"] == team) | (df["AwayTeam"] == team)].tail(5)
+        goals: list[float] = []
+        for _, r in tm.iterrows():
+            goals.append(r.get("FTAG", 0) if r["HomeTeam"] == team else r.get("FTHG", 0))
+        return float(np.mean(goals)) if goals else 0.0
+
+    def last_match_date(team: str) -> pd.Timestamp | None:
+        tm = df[(df["HomeTeam"] == team) | (df["AwayTeam"] == team)]
+        return None if tm.empty else tm["Date"].max()
+
+    home_form = recent_form(home_team)
+    away_form = recent_form(away_team)
+    home_goals = recent_goals(home_team)
+    away_goals = recent_goals(away_team)
+    home_conceded = recent_conceded(home_team)
+    away_conceded = recent_conceded(away_team)
+
+    elo_diff = elo_dict.get(home_team, 1500) - elo_dict.get(away_team, 1500)
+    xg_diff = home_goals - away_goals
+    conceded_diff = home_conceded - away_conceded
+    home_advantage = 1.0
+
+    h_last = last_match_date(home_team)
+    a_last = last_match_date(away_team)
+    days_since_last_match = float((h_last - a_last).days) if h_last and a_last else 0.0
+
+    from utils.poisson_utils.stats import calculate_team_strengths
+    attack_strength, defense_strength, _ = calculate_team_strengths(df)
+    attack_strength_diff = attack_strength.get(home_team, 0.0) - attack_strength.get(away_team, 0.0)
+    defense_strength_diff = defense_strength.get(home_team, 0.0) - defense_strength.get(away_team, 0.0)
+
+    feats = {
+        "home_recent_form": home_form,
+        "away_recent_form": away_form,
+        "elo_diff": float(elo_diff),
+        "xg_diff": xg_diff,
+        "home_conceded": home_conceded,
+        "away_conceded": away_conceded,
+        "conceded_diff": conceded_diff,
+        "home_advantage": home_advantage,
+        "days_since_last_match": days_since_last_match,
+        "attack_strength_diff": attack_strength_diff,
+        "defense_strength_diff": defense_strength_diff,
+    }
+    return _clip_features(pd.DataFrame([feats])).iloc[0].to_dict()
+
+
+def predict_proba(
+    features: Dict[str, float],
+    model_data: Tuple[Any, Iterable[str], Any] | Tuple[Any, Iterable[str], Any, Mapping[str, Any]] | None = None,
+    model_path: str | Path = DEFAULT_MODEL_PATH,
+    alpha: float = 0.15,
+) -> Dict[str, float]:
+    """Vrať pravděpodobnosti {'Home Win','Draw','Away Win'} v procentech (0–100)."""
+    if model_data is None:
+        model_data = load_model(model_path)
+    model, feature_names, label_enc = model_data[:3]
+    X = _clip_features(pd.DataFrame([features], columns=feature_names))
+    probs = model.predict_proba(X)[0]
+    # tlumení k uniformnímu prioru (snižuje extrémy)
+    probs = (1 - alpha) * probs + alpha * (1.0 / len(probs))
+    probs = probs / probs.sum()
+    labels = label_enc.inverse_transform(np.arange(len(probs)))
+    mapping = {"H": "Home Win", "D": "Draw", "A": "Away Win"}
+    return {mapping[lbl]: float(p * 100) for lbl, p in zip(labels, probs)}
+
+
+def load_over25_model(path: str | Path = DEFAULT_OVER25_MODEL_PATH):
+    """Načti uložený Over/Under 2.5 model; při chybě rychle dotrénuj malý a ulož ho."""
+    try:
+        data = joblib.load(Path(path))
+        return data["model"], data["feature_names"], data.get("label_encoder")
+    except Exception:
+        logger.warning("Training over/under model because %s is missing", path)
+        model, feature_names, label_enc, _, params, _ = train_over25_model(n_splits=2, n_iter=1, max_samples=200)
+        joblib.dump(
+            {"model": model, "feature_names": list(feature_names), "label_encoder": label_enc, "best_params": params},
+            Path(path),
+        )
+        return model, feature_names, label_enc
+
+
+def predict_over25_proba(
+    features: Dict[str, float],
+    model_data: Tuple[Any, Iterable[str], Any] | None = None,
+    model_path: str | Path = DEFAULT_OVER25_MODEL_PATH,
+    alpha: float = 0.15,
+) -> float:
+    """Vrať pravděpodobnost (0–100), že padne > 2.5 gólu (Over 2.5)."""
+    if model_data is None:
+        model_data = load_over25_model(model_path)
+    model, feature_names, label_enc = model_data
+    X = _clip_features(pd.DataFrame([features], columns=feature_names))
+    raw_proba = model.predict_proba(X)[0]
+    raw_proba = np.clip(raw_proba, 0.01, 0.99)
+
+    if label_enc is not None:
+        expected = np.arange(len(label_enc.classes_))
+        model_classes = getattr(model, "classes_", expected)
+        probs_full = np.zeros(len(expected))
+        for p, cls in zip(raw_proba, model_classes):
+            probs_full[int(cls)] = p
+        classes = label_enc.inverse_transform(np.arange(len(expected)))
+        over_idx = list(classes).index("Over 2.5")
+        prob = probs_full[over_idx]
+    else:
+        # binární model => index 1 je „Over“
+        prob = raw_proba[1]
+
+    prob = (1 - alpha) * prob + alpha * 0.5
+    return float(prob * 100)
+
+
+__all__ = [
+    "train_model",
+    "train_over25_model",
+    "save_model",
+    "predict_outcome",
+    "construct_features_for_match",
+    "predict_proba",
+    "load_model",
+    "load_over25_model",
+    "predict_over25_proba",
+]