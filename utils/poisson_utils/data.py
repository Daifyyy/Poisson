from pathlib import Path

import pandas as pd


def prepare_df(df: pd.DataFrame) -> pd.DataFrame:
    """Základní úprava dat: kopírování, převod datumu, odstranění nevalidních řádků, seřazení podle data."""
    df = df.copy()
    df['Date'] = pd.to_datetime(df['Date'], dayfirst=True, errors='coerce').dt.tz_localize(None)
    df = df.dropna(subset=["Date", "HomeTeam", "AwayTeam"])
    df = df[df["HomeTeam"].astype(str).str.strip() != ""]
    df = df[df["AwayTeam"].astype(str).str.strip() != ""]
    df = df.sort_values('Date')
    return df


def load_data(file_path: str, *, force_refresh: bool = False) -> pd.DataFrame:
    """Načte CSV soubor a připraví ho.

    Pokud existuje soubor ``.parquet`` se stejným názvem, funkce porovná
    časy poslední úpravy a velikosti obou souborů.  Novější nebo velikostně
    odlišný ``.csv`` přepíše cache v ``.parquet``.  Volitelným parametrem
    ``force_refresh`` lze vynutit načtení z ``.csv`` bez ohledu na tyto
    kontroly.
    """
    numeric_columns = [
        "FTHG",
        "FTAG",
        "HS",
        "AS",
        "HST",
        "AST",
        "HC",
        "AC",
        "HY",
        "AY",
        "HR",
        "AR",
        "HF",
        "AF",
    ]

    file_path = Path(file_path)
    parquet_path = file_path.with_suffix(".parquet")

    def _read_csv() -> pd.DataFrame:
        dtype_mapping = {col: "Int64" for col in numeric_columns}
        df_csv = pd.read_csv(file_path, dtype=dtype_mapping, parse_dates=["Date"])
        df_csv.to_parquet(parquet_path, index=False)
        return df_csv

    if parquet_path.exists() and not force_refresh:
        if file_path.exists():
            csv_stat = file_path.stat()
            parquet_stat = parquet_path.stat()
            if csv_stat.st_mtime > parquet_stat.st_mtime:
                df = _read_csv()
            elif (
                csv_stat.st_mtime == parquet_stat.st_mtime
                and csv_stat.st_size != parquet_stat.st_size
            ):
                df = _read_csv()
            else:
                df = pd.read_parquet(parquet_path)
        else:
            df = pd.read_parquet(parquet_path)
    elif force_refresh and file_path.exists():
        df = _read_csv()
    elif parquet_path.exists():
        df = pd.read_parquet(parquet_path)
    else:
        df = _read_csv()

    df = prepare_df(df)
    required_columns = [
        "Date",
        "HomeTeam",
        "AwayTeam",
        "FTHG",
        "FTAG",
        "HS",
        "AS",
        "HST",
        "AST",
        "HC",
        "AC",
        "FTR",
        "HY",
        "AY",
        "HR",
        "AR",
        "HF",
        "AF",
    ]
    missing_columns = set(required_columns) - set(df.columns)
    if missing_columns:
        raise ValueError(f"Missing columns: {', '.join(sorted(missing_columns))}")

    return df


def detect_current_season(
    df: pd.DataFrame,
    *,
    start_month: int = 8,
    gap_days: int = 30,
    prepared: bool = False,
) -> tuple:
    """Return matches belonging to the current season.

    The function tries to infer the start of the ongoing season in a more
    flexible way than simply assuming an ``1 August`` cut-off.  It first scans
    match dates for long gaps (``gap_days``) and treats the match following the
    last such break as the season start.  If no significant gap is found, it
    falls back to the conventional start ``start_month`` relative to the latest
    played match.  Future fixtures are ignored so that upcoming games do not
    shift the detected season prematurely.

    Parameters
    ----------
    df : pd.DataFrame
        League match data containing a ``Date`` column.
    start_month : int, optional
        Month used as a fallback start when no large breaks are present.
    gap_days : int, optional
        Minimum number of days considered a break between seasons.
    prepared : bool, optional
        Set to ``True`` if ``df`` has already been processed by
        :func:`prepare_df` to avoid running it twice.

    Returns
    -------
    tuple
        ``(season_df, season_start)`` where ``season_df`` contains only matches
        from the detected season.
    """

    if not prepared:
        df = prepare_df(df)

    # Work only with past matches to avoid jumping to the next season because
    # of fixtures far in the future.
    today = pd.Timestamp.today().normalize()
    df = df[df["Date"] <= today]

    dates = df["Date"].drop_duplicates().sort_values().reset_index(drop=True)

    # ``df`` may be empty (e.g. when only future fixtures are present).  In
    # that case we fall back to a season start derived from today's date so the
    # function returns sensible defaults instead of raising ``IndexError``.
    if dates.empty:
        latest_date = today
    else:
        latest_date = dates.iloc[-1]

    if not dates.empty:
        date_diffs = dates.diff().fillna(pd.Timedelta(days=0))
        season_breaks = dates[date_diffs > pd.Timedelta(days=gap_days)]
    else:
        season_breaks = pd.Series([], dtype="datetime64[ns]")

    if not season_breaks.empty:
        season_start = season_breaks.iloc[-1]
    else:
        if latest_date.month >= start_month:
            season_start = pd.Timestamp(
                year=latest_date.year, month=start_month, day=1
            )
        else:
            season_start = pd.Timestamp(
                year=latest_date.year - 1, month=start_month, day=1
            )

    season_df = df[df["Date"] >= season_start]
    return season_df, season_start


def get_last_n_matches(df, team, role="both", n=10):
    if role == "home":
        matches = df[df['HomeTeam'] == team]
    elif role == "away":
        matches = df[df['AwayTeam'] == team]
    else:
        matches = df[(df['HomeTeam'] == team) | (df['AwayTeam'] == team)]
    return matches.sort_values("Date").tail(n)


def ensure_min_season_matches(
    df: pd.DataFrame,
    season_df: pd.DataFrame,
    season_start: pd.Timestamp,
    teams: list[str],
    min_required: int = 10,
    fallback_n: int = 10,
) -> pd.DataFrame:
    """Doplní zápasy z minulé sezony, pokud je aktuální vzorek malý.

    Pokud má některý tým v ``season_df`` méně než ``min_required`` zápasů,
    přidá se mu posledních ``fallback_n`` utkání před ``season_start``.
    """

    result = season_df.copy()
    for team in teams:
<<<<<<< HEAD
        # počítáme pouze zápasy z aktuální sezóny, abychom zabránili tomu, že
        # zápasy přidané pro jiný tým uměle navýší počet utkání tohoto týmu
        season_mask = (season_df["HomeTeam"] == team) | (
            season_df["AwayTeam"] == team
        )
        if season_mask.sum() < min_required:
=======
        mask = (result["HomeTeam"] == team) | (result["AwayTeam"] == team)
        if mask.sum() < min_required:
>>>>>>> 897163bd
            prev = df[
                (df["Date"] < season_start)
                & ((df["HomeTeam"] == team) | (df["AwayTeam"] == team))
            ].sort_values("Date").tail(fallback_n)
            result = pd.concat([result, prev], ignore_index=True)

    return (
        result.drop_duplicates(subset=["Date", "HomeTeam", "AwayTeam"])
        .sort_values("Date")
    )


def load_cup_matches(team_league_map: dict[str, str], data_dir: str | Path = "data") -> pd.DataFrame:
    """Load cup fixtures and map teams to their domestic leagues.

    Parameters
    ----------
    team_league_map : dict
        Mapping of team name to domestic league code. Typically built from
        league CSV files.
    data_dir : str or Path, optional
        Directory containing cup CSV files. Defaults to ``"data"``.

    Returns
    -------
    pd.DataFrame
        Cup matches with columns ``Date``, ``HomeTeam``, ``AwayTeam``, ``FTHG``
        and ``FTAG``. Only rows where both teams have a known league are
        returned. Additional columns ``HomeLeague`` and ``AwayLeague``
        indicate the mapped domestic leagues.
    """

    data_dir = Path(data_dir)
    cup_files = [
        p
        for p in data_dir.glob("*_combined_full.csv")
        if not p.name.endswith("_updated.csv")
    ]
    frames = []
    for path in cup_files:
        df = pd.read_csv(path)
        df = prepare_df(df)
        df["HomeLeague"] = df["HomeTeam"].map(team_league_map)
        df["AwayLeague"] = df["AwayTeam"].map(team_league_map)
        df = df[df["HomeLeague"].notna() & df["AwayLeague"].notna()]
        if not df.empty:
            frames.append(df)

    if not frames:
        return pd.DataFrame(
            columns=[
                "Date",
                "HomeTeam",
                "AwayTeam",
                "FTHG",
                "FTAG",
                "HomeLeague",
                "AwayLeague",
            ]
        )

    return pd.concat(frames, ignore_index=True)


def load_cup_team_stats(
    team_league_map: dict[str, str],
    data_dir: str | Path = "data",
    matches_df: pd.DataFrame | None = None,
) -> pd.DataFrame:
    """Aggregate cup matches into per-team statistics.

    Parameters
    ----------
    team_league_map : dict
        Mapping of team name to domestic league code. Typically built from
        league CSV files.
    data_dir : str or Path, optional
        Directory containing cup CSV files. Defaults to ``"data"``. Ignored
        when ``matches_df`` is provided.
    matches_df : pd.DataFrame, optional
        Pre-loaded cup matches as returned by :func:`load_cup_matches`. Passing
        this avoids reading the CSV files again.

    Returns
    -------
    pd.DataFrame
        Table with columns ``league``, ``team``, ``matches``, ``goals_for``,
        ``goals_against``, ``xg_for`` and ``xg_against``. Shot metrics are set
        to zero because FBref cup pages do not provide them. The ``xg`` values
        are approximated by the goal counts so that downstream calculations can
        still rely on xG columns.
    """

    matches = (
        matches_df.copy()
        if matches_df is not None
        else load_cup_matches(team_league_map, data_dir)
    )
    if matches.empty:
        return pd.DataFrame(
            columns=[
                "league",
                "team",
                "matches",
                "goals_for",
                "goals_against",
                "xg_for",
                "xg_against",
                "shots_for",
                "shots_against",
            ]
        )

    home = matches.rename(
        columns={
            "HomeTeam": "team",
            "FTHG": "goals_for",
            "FTAG": "goals_against",
            "HomeLeague": "league",
        }
    )
    away = matches.rename(
        columns={
            "AwayTeam": "team",
            "FTAG": "goals_for",
            "FTHG": "goals_against",
            "AwayLeague": "league",
        }
    )
    combined = pd.concat([home, away], ignore_index=True)

    agg = (
        combined.groupby(["league", "team"])
        .agg(
            matches=("goals_for", "size"),
            goals_for=("goals_for", "sum"),
            goals_against=("goals_against", "sum"),
        )
        .reset_index()
    )

    agg["xg_for"] = agg["goals_for"]
    agg["xg_against"] = agg["goals_against"]
    agg["shots_for"] = 0
    agg["shots_against"] = 0
    return agg<|MERGE_RESOLUTION|>--- conflicted
+++ resolved
@@ -18,26 +18,19 @@
     """Načte CSV soubor a připraví ho.
 
     Pokud existuje soubor ``.parquet`` se stejným názvem, funkce porovná
-    časy poslední úpravy a velikosti obou souborů.  Novější nebo velikostně
-    odlišný ``.csv`` přepíše cache v ``.parquet``.  Volitelným parametrem
+    časy poslední úpravy a velikosti obou souborů. Novější nebo velikostně
+    odlišný ``.csv`` přepíše cache v ``.parquet``. Volitelným parametrem
     ``force_refresh`` lze vynutit načtení z ``.csv`` bez ohledu na tyto
     kontroly.
     """
     numeric_columns = [
-        "FTHG",
-        "FTAG",
-        "HS",
-        "AS",
-        "HST",
-        "AST",
-        "HC",
-        "AC",
-        "HY",
-        "AY",
-        "HR",
-        "AR",
-        "HF",
-        "AF",
+        "FTHG", "FTAG",
+        "HS", "AS",
+        "HST", "AST",
+        "HC", "AC",
+        "HY", "AY",
+        "HR", "AR",
+        "HF", "AF",
     ]
 
     file_path = Path(file_path)
@@ -55,10 +48,8 @@
             parquet_stat = parquet_path.stat()
             if csv_stat.st_mtime > parquet_stat.st_mtime:
                 df = _read_csv()
-            elif (
-                csv_stat.st_mtime == parquet_stat.st_mtime
-                and csv_stat.st_size != parquet_stat.st_size
-            ):
+            elif (csv_stat.st_mtime == parquet_stat.st_mtime
+                  and csv_stat.st_size != parquet_stat.st_size):
                 df = _read_csv()
             else:
                 df = pd.read_parquet(parquet_path)
@@ -73,24 +64,15 @@
 
     df = prepare_df(df)
     required_columns = [
-        "Date",
-        "HomeTeam",
-        "AwayTeam",
-        "FTHG",
-        "FTAG",
-        "HS",
-        "AS",
-        "HST",
-        "AST",
-        "HC",
-        "AC",
+        "Date", "HomeTeam", "AwayTeam",
+        "FTHG", "FTAG",
+        "HS", "AS",
+        "HST", "AST",
+        "HC", "AC",
         "FTR",
-        "HY",
-        "AY",
-        "HR",
-        "AR",
-        "HF",
-        "AF",
+        "HY", "AY",
+        "HR", "AR",
+        "HF", "AF",
     ]
     missing_columns = set(required_columns) - set(df.columns)
     if missing_columns:
@@ -105,53 +87,21 @@
     start_month: int = 8,
     gap_days: int = 30,
     prepared: bool = False,
-) -> tuple:
-    """Return matches belonging to the current season.
-
-    The function tries to infer the start of the ongoing season in a more
-    flexible way than simply assuming an ``1 August`` cut-off.  It first scans
-    match dates for long gaps (``gap_days``) and treats the match following the
-    last such break as the season start.  If no significant gap is found, it
-    falls back to the conventional start ``start_month`` relative to the latest
-    played match.  Future fixtures are ignored so that upcoming games do not
-    shift the detected season prematurely.
-
-    Parameters
-    ----------
-    df : pd.DataFrame
-        League match data containing a ``Date`` column.
-    start_month : int, optional
-        Month used as a fallback start when no large breaks are present.
-    gap_days : int, optional
-        Minimum number of days considered a break between seasons.
-    prepared : bool, optional
-        Set to ``True`` if ``df`` has already been processed by
-        :func:`prepare_df` to avoid running it twice.
-
-    Returns
-    -------
-    tuple
-        ``(season_df, season_start)`` where ``season_df`` contains only matches
-        from the detected season.
+) -> tuple[pd.DataFrame, pd.Timestamp]:
+    """Vrátí zápasy aktuální sezóny a detekovaný začátek sezóny.
+
+    Detekce: pokud v datech existují pauzy > ``gap_days``, bere se start
+    poslední takové pauzy. Jinak fallback na 1. ``start_month`` dle
+    posledního odehraného zápasu. Budoucí zápasy ignorujeme.
     """
-
     if not prepared:
         df = prepare_df(df)
 
-    # Work only with past matches to avoid jumping to the next season because
-    # of fixtures far in the future.
     today = pd.Timestamp.today().normalize()
     df = df[df["Date"] <= today]
 
     dates = df["Date"].drop_duplicates().sort_values().reset_index(drop=True)
-
-    # ``df`` may be empty (e.g. when only future fixtures are present).  In
-    # that case we fall back to a season start derived from today's date so the
-    # function returns sensible defaults instead of raising ``IndexError``.
-    if dates.empty:
-        latest_date = today
-    else:
-        latest_date = dates.iloc[-1]
+    latest_date = dates.iloc[-1] if not dates.empty else today
 
     if not dates.empty:
         date_diffs = dates.diff().fillna(pd.Timedelta(days=0))
@@ -163,19 +113,15 @@
         season_start = season_breaks.iloc[-1]
     else:
         if latest_date.month >= start_month:
-            season_start = pd.Timestamp(
-                year=latest_date.year, month=start_month, day=1
-            )
+            season_start = pd.Timestamp(year=latest_date.year, month=start_month, day=1)
         else:
-            season_start = pd.Timestamp(
-                year=latest_date.year - 1, month=start_month, day=1
-            )
+            season_start = pd.Timestamp(year=latest_date.year - 1, month=start_month, day=1)
 
     season_df = df[df["Date"] >= season_start]
     return season_df, season_start
 
 
-def get_last_n_matches(df, team, role="both", n=10):
+def get_last_n_matches(df: pd.DataFrame, team: str, role: str = "both", n: int = 10) -> pd.DataFrame:
     if role == "home":
         matches = df[df['HomeTeam'] == team]
     elif role == "away":
@@ -195,62 +141,41 @@
 ) -> pd.DataFrame:
     """Doplní zápasy z minulé sezony, pokud je aktuální vzorek malý.
 
-    Pokud má některý tým v ``season_df`` méně než ``min_required`` zápasů,
-    přidá se mu posledních ``fallback_n`` utkání před ``season_start``.
+    Pro každý tým z ``teams`` zkontroluje počet zápasů v ``season_df``.
+    Pokud je menší než ``min_required``, přidá posledních ``fallback_n``
+    jeho utkání před ``season_start``. Duplicitní zápasy (Date, HomeTeam, AwayTeam)
+    se odstraní.
     """
-
     result = season_df.copy()
+
     for team in teams:
-<<<<<<< HEAD
-        # počítáme pouze zápasy z aktuální sezóny, abychom zabránili tomu, že
-        # zápasy přidané pro jiný tým uměle navýší počet utkání tohoto týmu
-        season_mask = (season_df["HomeTeam"] == team) | (
-            season_df["AwayTeam"] == team
-        )
-        if season_mask.sum() < min_required:
-=======
-        mask = (result["HomeTeam"] == team) | (result["AwayTeam"] == team)
-        if mask.sum() < min_required:
->>>>>>> 897163bd
-            prev = df[
-                (df["Date"] < season_start)
-                & ((df["HomeTeam"] == team) | (df["AwayTeam"] == team))
-            ].sort_values("Date").tail(fallback_n)
-            result = pd.concat([result, prev], ignore_index=True)
+        # Počet se bere z původního season_df, aby přidané zápasy jiných týmů
+        # neovlivnily rozhodnutí pro tento tým.
+        season_count = ((season_df["HomeTeam"] == team) | (season_df["AwayTeam"] == team)).sum()
+        if season_count < min_required:
+            prev = (
+                df[(df["Date"] < season_start)
+                   & ((df["HomeTeam"] == team) | (df["AwayTeam"] == team))]
+                .sort_values("Date")
+                .tail(fallback_n)
+            )
+            if not prev.empty:
+                result = pd.concat([result, prev], ignore_index=True)
 
     return (
         result.drop_duplicates(subset=["Date", "HomeTeam", "AwayTeam"])
-        .sort_values("Date")
+              .sort_values("Date")
     )
 
 
 def load_cup_matches(team_league_map: dict[str, str], data_dir: str | Path = "data") -> pd.DataFrame:
-    """Load cup fixtures and map teams to their domestic leagues.
-
-    Parameters
-    ----------
-    team_league_map : dict
-        Mapping of team name to domestic league code. Typically built from
-        league CSV files.
-    data_dir : str or Path, optional
-        Directory containing cup CSV files. Defaults to ``"data"``.
-
-    Returns
-    -------
-    pd.DataFrame
-        Cup matches with columns ``Date``, ``HomeTeam``, ``AwayTeam``, ``FTHG``
-        and ``FTAG``. Only rows where both teams have a known league are
-        returned. Additional columns ``HomeLeague`` and ``AwayLeague``
-        indicate the mapped domestic leagues.
-    """
-
+    """Načte pohárové zápasy a namapuje týmy na jejich ligy."""
     data_dir = Path(data_dir)
     cup_files = [
-        p
-        for p in data_dir.glob("*_combined_full.csv")
+        p for p in data_dir.glob("*_combined_full.csv")
         if not p.name.endswith("_updated.csv")
     ]
-    frames = []
+    frames: list[pd.DataFrame] = []
     for path in cup_files:
         df = pd.read_csv(path)
         df = prepare_df(df)
@@ -263,13 +188,8 @@
     if not frames:
         return pd.DataFrame(
             columns=[
-                "Date",
-                "HomeTeam",
-                "AwayTeam",
-                "FTHG",
-                "FTAG",
-                "HomeLeague",
-                "AwayLeague",
+                "Date", "HomeTeam", "AwayTeam", "FTHG", "FTAG",
+                "HomeLeague", "AwayLeague",
             ]
         )
 
@@ -281,65 +201,23 @@
     data_dir: str | Path = "data",
     matches_df: pd.DataFrame | None = None,
 ) -> pd.DataFrame:
-    """Aggregate cup matches into per-team statistics.
-
-    Parameters
-    ----------
-    team_league_map : dict
-        Mapping of team name to domestic league code. Typically built from
-        league CSV files.
-    data_dir : str or Path, optional
-        Directory containing cup CSV files. Defaults to ``"data"``. Ignored
-        when ``matches_df`` is provided.
-    matches_df : pd.DataFrame, optional
-        Pre-loaded cup matches as returned by :func:`load_cup_matches`. Passing
-        this avoids reading the CSV files again.
-
-    Returns
-    -------
-    pd.DataFrame
-        Table with columns ``league``, ``team``, ``matches``, ``goals_for``,
-        ``goals_against``, ``xg_for`` and ``xg_against``. Shot metrics are set
-        to zero because FBref cup pages do not provide them. The ``xg`` values
-        are approximated by the goal counts so that downstream calculations can
-        still rely on xG columns.
-    """
-
-    matches = (
-        matches_df.copy()
-        if matches_df is not None
-        else load_cup_matches(team_league_map, data_dir)
-    )
+    """Aggreguje pohárové zápasy do týmových statistik."""
+    matches = matches_df.copy() if matches_df is not None else load_cup_matches(team_league_map, data_dir)
     if matches.empty:
         return pd.DataFrame(
             columns=[
-                "league",
-                "team",
-                "matches",
-                "goals_for",
-                "goals_against",
-                "xg_for",
-                "xg_against",
-                "shots_for",
-                "shots_against",
+                "league", "team", "matches",
+                "goals_for", "goals_against",
+                "xg_for", "xg_against",
+                "shots_for", "shots_against",
             ]
         )
 
     home = matches.rename(
-        columns={
-            "HomeTeam": "team",
-            "FTHG": "goals_for",
-            "FTAG": "goals_against",
-            "HomeLeague": "league",
-        }
+        columns={"HomeTeam": "team", "FTHG": "goals_for", "FTAG": "goals_against", "HomeLeague": "league"}
     )
     away = matches.rename(
-        columns={
-            "AwayTeam": "team",
-            "FTAG": "goals_for",
-            "FTHG": "goals_against",
-            "AwayLeague": "league",
-        }
+        columns={"AwayTeam": "team", "FTAG": "goals_for", "FTHG": "goals_against", "AwayLeague": "league"}
     )
     combined = pd.concat([home, away], ignore_index=True)
 
@@ -353,6 +231,7 @@
         .reset_index()
     )
 
+    # FBref poháry nemají střelecké metriky – nastavíme 0 a xG ≈ góly.
     agg["xg_for"] = agg["goals_for"]
     agg["xg_against"] = agg["goals_against"]
     agg["shots_for"] = 0
