import pandas as pd
import numpy as np
from scipy.stats import poisson
import streamlit as st

from .data import prepare_df, get_last_n_matches
from .stats import calculate_points
from .prediction import poisson_over25_probability, expected_goals_vs_similar_elo_weighted
from .xg import calculate_team_pseudo_xg
from utils.utils_warnings import detect_overperformance_and_momentum


def calculate_form_emojis(df: pd.DataFrame, days: int = 31) -> dict:
    """Vrací dictionary: tým -> emoji reprezentace formy."""
    from .match_style import form_points_to_emoji
    form_dict = calculate_recent_form(df, days=days)
    form_emojis = {}
    for team, avg_points in form_dict.items():
        form_emojis[team] = form_points_to_emoji(avg_points)
    return form_emojis


def calculate_conceded_goals(df: pd.DataFrame) -> pd.DataFrame:
    """Vrací DataFrame s průměrným počtem obdržených gólů pro každý tým."""
    teams = pd.concat([df['HomeTeam'], df['AwayTeam']]).unique()
    conceded_stats = []
    for team in teams:
        home = df[df['AwayTeam'] == team]
        away = df[df['HomeTeam'] == team]
        goals_against = pd.concat([home['FTHG'], away['FTAG']]).mean()
        conceded_stats.append({"Tým": team, "Obdržené góly": round(goals_against, 2)})
    return (
        pd.DataFrame(conceded_stats)
        .sort_values("Obdržené góly", ascending=False)
        .reset_index(drop=True)
    )


def calculate_recent_team_form(df: pd.DataFrame, last_n: int = 5) -> pd.DataFrame:
    """Vrací DataFrame s průměrem bodů a formou (emoji) za posledních N zápasů pro každý tým."""
    from .match_style import form_points_to_emoji
    teams = pd.concat([df['HomeTeam'], df['AwayTeam']]).unique()
    form_stats = []
    for team in teams:
        recent_matches = (
            df[(df['HomeTeam'] == team) | (df['AwayTeam'] == team)]
            .sort_values("Date")
            .tail(last_n)
        )
        total_points = 0
        for _, row in recent_matches.iterrows():
            is_home = row['HomeTeam'] == team
            points = calculate_points(row, is_home)
            total_points += points
        avg_points = total_points / last_n
        form_stats.append({"Tým": team, "Body/zápas": avg_points})
    form_df = pd.DataFrame(form_stats)
    form_df["Form"] = form_df["Body/zápas"].apply(form_points_to_emoji)
    return form_df.sort_values("Body/zápas").reset_index(drop=True)


def calculate_expected_and_actual_points(df: pd.DataFrame) -> dict:
    """Spočítá skutečné a očekávané body týmů na základě proxy xG (poměr SOT/SH)."""
    df = df.copy()
    df['Date'] = pd.to_datetime(df['Date'], dayfirst=True, errors='coerce')
    df = df.dropna(subset=['Date']).sort_values('Date')

    teams = pd.concat([df['HomeTeam'], df['AwayTeam']]).unique()
    results = {}

    for team in teams:
        home = df[df['HomeTeam'] == team]
        away = df[df['AwayTeam'] == team]
        all_matches = pd.concat([home, away])

        if all_matches.empty:
            results[team] = {
                "points": 0,
                "points_per_game": 0,
                "matches": 0,
                "expected_points": 0,
            }
            continue

        # Skutečné body
        home_points = sum(
            3 if row['FTHG'] > row['FTAG'] else 1 if row['FTHG'] == row['FTAG'] else 0
            for _, row in home.iterrows()
        )
        away_points = sum(
            3 if row['FTAG'] > row['FTHG'] else 1 if row['FTAG'] == row['FTHG'] else 0
            for _, row in away.iterrows()
        )
        total_points = home_points + away_points
        num_matches = len(home) + len(away)

        # Očekávané body (xP) přes Poisson z proxy xG
        xP = 0.0
        for _, row in all_matches.iterrows():
            if row['HomeTeam'] == team:
                xg_for = (row['HST'] / row['HS']) if row['HS'] > 0 else 0.1
                xg_against = (row['AST'] / row['AS']) if row['AS'] > 0 else 0.1
                team_is_home = True
            elif row['AwayTeam'] == team:
                xg_for = (row['AST'] / row['AS']) if row['AS'] > 0 else 0.1
                xg_against = (row['HST'] / row['HS']) if row['HS'] > 0 else 0.1
                team_is_home = False
            else:
                continue

            max_goals = 6
            for i in range(max_goals):
                for j in range(max_goals):
                    p = poisson.pmf(i, xg_for) * poisson.pmf(j, xg_against)
                    if team_is_home:
                        if i > j:
                            xP += 3 * p
                        elif i == j:
                            xP += 1 * p
                    else:
                        if j > i:
                            xP += 3 * p
                        elif i == j:
                            xP += 1 * p

        results[team] = {
            "points": total_points,
            "points_per_game": round(total_points / num_matches, 2) if num_matches > 0 else 0,
            "matches": num_matches,
            "expected_points": round(xP, 2),
        }

    return results


def analyze_opponent_strength(df: pd.DataFrame, team: str, is_home: bool = True) -> dict:
    """Analyzuje výkon týmu proti silným/průměrným/slabým soupeřům (proxy dle prům. gólů soupeře)."""
    df = prepare_df(df)

    team_col = 'HomeTeam' if is_home else 'AwayTeam'
    opp_col = 'AwayTeam' if is_home else 'HomeTeam'
    goals_col = 'FTHG' if is_home else 'FTAG'
    shots_col = 'HS' if is_home else 'AS'

    team_matches = df[df[team_col] == team]

    avg_goals_per_team = {}
    for t in pd.concat([df['HomeTeam'], df['AwayTeam']]).unique():
        home_goals = df[df['HomeTeam'] == t]['FTHG'].mean()
        away_goals = df[df['AwayTeam'] == t]['FTAG'].mean()
        avg_goals_per_team[t] = np.nanmean([home_goals, away_goals])

    sorted_teams = sorted(avg_goals_per_team.items(), key=lambda x: x[1], reverse=True)
    total = len(sorted_teams)
    top_teams = set(t for t, _ in sorted_teams[: int(total * 0.3)])
    bottom_teams = set(t for t, _ in sorted_teams[-int(total * 0.3):])
    middle_teams = set(avg_goals_per_team.keys()) - top_teams - bottom_teams

    performance = {"strong": [], "average": [], "weak": []}

    for _, row in team_matches.iterrows():
        opponent = row[opp_col]
        goals = row[goals_col]
        shots = row[shots_col]
        points = calculate_points(row, is_home)
        data_point = {"goals": goals, "shots": shots, "points": points}

        if opponent in top_teams:
            performance["strong"].append(data_point)
        elif opponent in bottom_teams:
            performance["weak"].append(data_point)
        else:
            performance["average"].append(data_point)

    def summarize(data):
        if not data:
            return {"matches": 0, "goals": 0, "con_rate": 0, "xP": 0}
        matches = len(data)
        goals = np.mean([d["goals"] for d in data])
        shots = np.mean([d["shots"] for d in data])
        con_rate = round(goals / shots, 2) if shots > 0 else 0
        xP = round(np.mean([d["points"] for d in data]), 2)
        return {"matches": matches, "goals": round(goals, 2), "con_rate": con_rate, "xP": xP}

    return {
        "vs_strong": summarize(performance["strong"]),
        "vs_average": summarize(performance["average"]),
        "vs_weak": summarize(performance["weak"]),
    }


def get_head_to_head_stats(df: pd.DataFrame, home_team: str, away_team: str, last_n: int = 5) -> dict | None:
    """Vrací head-to-head statistiky za posledních N zápasů mezi dvěma týmy."""
    df = prepare_df(df)

    h2h = df[
        ((df['HomeTeam'] == home_team) & (df['AwayTeam'] == away_team)) |
        ((df['HomeTeam'] == away_team) & (df['AwayTeam'] == home_team))
    ].sort_values('Date', ascending=False).head(last_n)

    if h2h.empty:
        return None

    results = {
        "matches": len(h2h),
        "home_wins": 0,
        "away_wins": 0,
        "draws": 0,
        "avg_goals": round((h2h['FTHG'] + h2h['FTAG']).mean(), 2),
        "btts_pct": round(100 * h2h.apply(lambda r: r['FTHG'] > 0 and r['FTAG'] > 0, axis=1).mean(), 1),
        "over25_pct": round(100 * ((h2h['FTHG'] + h2h['FTAG']) > 2.5).mean(), 1),
    }

    for _, row in h2h.iterrows():
        if row['FTHG'] == row['FTAG']:
            results['draws'] += 1
        elif (row['HomeTeam'] == home_team and row['FTHG'] > row['FTAG']) or \
             (row['AwayTeam'] == home_team and row['FTAG'] > row['FTHG']):
            results['home_wins'] += 1
        else:
            results['away_wins'] += 1

    return results


def merged_home_away_opponent_form(df: pd.DataFrame, team: str) -> dict:
    """Vrací kombinovanou domácí/venkovní formu týmu vůči silným/průměrným/slabým soupeřům."""
    df = df.copy()
    df['Date'] = pd.to_datetime(df['Date'], dayfirst=True, errors='coerce')
    df = df.dropna(subset=['Date']).sort_values('Date')

    team_avg_goals = {}
    for t in pd.concat([df['HomeTeam'], df['AwayTeam']]).unique():
        home_g = df[df['HomeTeam'] == t]['FTHG'].mean()
        away_g = df[df['AwayTeam'] == t]['FTAG'].mean()
        team_avg_goals[t] = np.nanmean([home_g, away_g])

    sorted_teams = sorted(team_avg_goals.items(), key=lambda x: x[1], reverse=True)
    top = set(t for t, _ in sorted_teams[: int(len(sorted_teams) * 0.3)])
    bottom = set(t for t, _ in sorted_teams[-int(len(sorted_teams) * 0.3):])
    middle = set(team_avg_goals.keys()) - top - bottom

    def summarize(matches, is_home):
        if matches.empty:
            return {"Z": 0, "G": 0, "OG": 0, "S": 0, "SOT": 0, "xG": 0, "PTS": 0, "CS": 0}
        goals_for = matches["FTHG"] if is_home else matches["FTAG"]
        goals_against = matches["FTAG"] if is_home else matches["FTHG"]
        shots = matches["HS"] if is_home else matches["AS"]
        sot = matches["HST"] if is_home else matches["AST"]
        conv = goals_for.mean() / sot.mean() if sot.mean() > 0 else 0
        xg = round(sot.mean() * conv, 2)
        points = matches.apply(
            lambda r: 3 if (r["FTHG"] > r["FTAG"] if is_home else r["FTAG"] > r["FTHG"]) else 1 if r["FTHG"] == r["FTAG"] else 0,
            axis=1
        ).mean()
        clean_sheets = (goals_against == 0).sum()
        cs_percent = round(100 * clean_sheets / len(matches), 1)
        return {
            "Zápasy": len(matches),
            "Góly": round(goals_for.mean(), 2),
            "Obdržené": round(goals_against.mean(), 2),
            "Střely": round(shots.mean(), 1),
            "Na branku": round(sot.mean(), 1),
            "xG": xg,
            "Body/zápas": round(points, 2),
            "Čistá konta %": cs_percent,
        }

    result = {}
    for label, group in [("💪 Silní", top), ("⚖️ Průměrní", middle), ("🪶 Slabí", bottom)]:
        home_matches = df[(df['HomeTeam'] == team) & (df['AwayTeam'].isin(group))]
        away_matches = df[(df['AwayTeam'] == team) & (df['HomeTeam'].isin(group))]

        home_stats = summarize(home_matches, is_home=True)
        away_stats = summarize(away_matches, is_home=False)

        result[label] = {
            "Zápasy": f"{home_stats['Zápasy']} / {away_stats['Zápasy']}",
            "Góly": f"{home_stats['Góly']} / {away_stats['Góly']}",
            "Obdržené": f"{home_stats['Obdržené']} / {away_stats['Obdržené']}",
            "Střely": f"{home_stats['Střely']} / {away_stats['Střely']}",
            "Na branku": f"{home_stats['Na branku']} / {away_stats['Na branku']}",
            "xG": f"{home_stats['xG']} / {away_stats['xG']}",
            "Body/zápas": f"{home_stats['Body/zápas']} / {away_stats['Body/zápas']}",
            "Čistá konta %": f"{home_stats['Čistá konta %']} / {away_stats['Čistá konta %']}",
        }

    return result


def calculate_recent_form(df: pd.DataFrame, days: int = 31) -> dict:
    """Vrací dictionary: tým -> průměr bodů za posledních N dní."""
    df = prepare_df(df)
    latest_date = df['Date'].max()
    recent_df = df[df['Date'] >= latest_date - pd.Timedelta(days=days)]

    teams = pd.concat([recent_df['HomeTeam'], recent_df['AwayTeam']]).unique()
    form = {}

    for team in teams:
        matches = recent_df[(recent_df['HomeTeam'] == team) | (recent_df['AwayTeam'] == team)]
        if matches.empty:
            form[team] = 0
            continue

        points = []
        for _, row in matches.iterrows():
            is_home = row['HomeTeam'] == team
            points.append(calculate_points(row, is_home))

        avg_points = np.mean(points) if points else 0
        form[team] = round(avg_points, 2)

    return form


def get_team_card_stats(df: pd.DataFrame, team: str) -> dict:
    """Vrátí celkový počet žlutých/červených karet a faulů týmu."""
    home = df[df['HomeTeam'] == team]
    away = df[df['AwayTeam'] == team]

    total_yellow = home['HY'].sum() + away['AY'].sum()
    total_red = home['HR'].sum() + away['AR'].sum()
    total_fouls = home['HF'].sum() + away['AF'].sum()

    return {"yellow": total_yellow, "red": total_red, "fouls": total_fouls}


def calculate_team_home_advantage(df: pd.DataFrame, team: str) -> float:
    """
    Spočítá relativní domácí výhodu daného týmu vůči ligovému průměru.
    Výstupem je tlumený koeficient (obvykle ±0.3).
    """
    home_avg = df[df['HomeTeam'] == team]['FTHG'].mean()
    away_avg = df[df['AwayTeam'] == team]['FTAG'].mean()
    team_diff = home_avg - away_avg

    league_home_avg = df['FTHG'].mean()
    league_away_avg = df['FTAG'].mean()
    league_diff = league_home_avg - league_away_avg

    if pd.isna(team_diff) or pd.isna(league_diff) or league_diff == 0:
        return 0.0

    home_adv_ratio = team_diff / league_diff
    home_adv_scaled = league_diff * home_adv_ratio * 0.5  # tlumený koeficient
    return round(home_adv_scaled, 2)


def expected_goals_weighted_by_home_away(df, home_team, away_team, elo_dict) -> tuple[float, float]:
    """
    Očekávané góly s rozlišením home/away a dynamickou domácí výhodou.
    """
    df = prepare_df(df)

    latest_date = df['Date'].max()
    one_year_ago = latest_date - pd.Timedelta(days=365)

    df_hist = df[df['Date'] < one_year_ago]
    df_season = df[df['Date'] >= one_year_ago]
    df_last10 = df[
        (df['HomeTeam'] == home_team) | (df['AwayTeam'] == home_team) |
        (df['HomeTeam'] == away_team) | (df['AwayTeam'] == away_team)
    ].sort_values('Date').tail(10)

    def filter_by_elo(sub_df, team, is_home, opponent_elo, n=10):
        team_col = 'HomeTeam' if is_home else 'AwayTeam'
        opp_col = 'AwayTeam' if is_home else 'HomeTeam'
        gf_col = 'FTHG' if is_home else 'FTAG'
        ga_col = 'FTAG' if is_home else 'FTHG'

        matches = sub_df[sub_df[team_col] == team].copy()
        matches['OppELO'] = matches[opp_col].map(elo_dict)
        matches['EloDiff'] = abs(matches['OppELO'] - opponent_elo)
        matches = matches.sort_values('EloDiff').head(n)

        gf = matches[gf_col].mean() if not matches.empty else 1.0
        ga = matches[ga_col].mean() if not matches.empty else 1.0
        return gf, ga

    elo_away = elo_dict.get(away_team, 1500)
    elo_home = elo_dict.get(home_team, 1500)

    hist_home, hist_home_ga = filter_by_elo(df_hist, home_team, True, elo_away)
    hist_away, hist_away_ga = filter_by_elo(df_hist, away_team, False, elo_home)

    season_home, season_home_ga = filter_by_elo(df_season, home_team, True, elo_away)
    season_away, season_away_ga = filter_by_elo(df_season, away_team, False, elo_home)

    last5_home, last5_home_ga = filter_by_elo(df_last10, home_team, True, elo_away)
    last5_away, last5_away_ga = filter_by_elo(df_last10, away_team, False, elo_home)

    league_avg_home_goals = df['FTHG'].mean()
    league_avg_away_goals = df['FTAG'].mean()

    def compute_expected(gf, ga, l_home, l_away):
        return l_home * (gf / l_home) * (ga / l_away)

    ehist_home = compute_expected(hist_home, hist_away_ga, league_avg_home_goals, league_avg_away_goals)
    eseason_home = compute_expected(season_home, season_away_ga, league_avg_home_goals, league_avg_away_goals)
    elast5_home = compute_expected(last5_home, last5_away_ga, league_avg_home_goals, league_avg_away_goals)

    ehist_away = compute_expected(hist_away, hist_home_ga, league_avg_away_goals, league_avg_home_goals)
    eseason_away = compute_expected(season_away, season_home_ga, league_avg_away_goals, league_avg_home_goals)
    elast5_away = compute_expected(last5_away, last5_home_ga, league_avg_away_goals, league_avg_home_goals)

    base_expected_home = 0.3 * ehist_home + 0.4 * eseason_home + 0.3 * elast5_home
    base_expected_away = 0.3 * ehist_away + 0.4 * eseason_away + 0.3 * elast5_away

    final_home_advantage = calculate_team_home_advantage(df, home_team)

    expected_home = base_expected_home + final_home_advantage
    expected_away = base_expected_away

    return round(expected_home, 2), round(expected_away, 2)


def expected_goals_vs_opponent_strength_weighted(df, team, opponent, elo_dict, is_home=True, n=20) -> float:
    """
    Očekávané góly dle výkonu proti soupeřům podobné síly (ELO → weak/average/strong).
    """
    df = prepare_df(df).sort_values("Date")

    team_matches = df[df['HomeTeam'] == team] if is_home else df[df['AwayTeam'] == team]
    team_matches = team_matches.tail(n)
    if team_matches.empty:
        return 1.0  # fallback

    team_col = 'HomeTeam' if is_home else 'AwayTeam'
    opp_col = 'AwayTeam' if is_home else 'HomeTeam'
    gf_col = 'FTHG' if is_home else 'FTAG'

    team_matches = team_matches.copy()
    team_matches["Opponent"] = team_matches[opp_col]
    team_matches["EloOpp"] = team_matches["Opponent"].map(elo_dict)
    team_matches = team_matches.dropna(subset=["EloOpp"])

    opp_elo = elo_dict.get(opponent, 1500)
    all_elos = list(elo_dict.values())
    p30 = np.percentile(all_elos, 30)
    p70 = np.percentile(all_elos, 70)

    def classify(e):
        if e <= p30:
            return "weak"
        elif e >= p70:
            return "strong"
        else:
            return "average"

    team_matches["OppStrength"] = team_matches["EloOpp"].apply(classify)
    current_strength = classify(opp_elo)

    gfs = {}
    for group in ["strong", "average", "weak"]:
        sub = team_matches[team_matches["OppStrength"] == group]
        gfs[group] = sub[gf_col].mean() if not sub.empty else 1.0

    weights = {
        "strong": 0.6 if current_strength == "strong" else 0.2,
        "average": 0.6 if current_strength == "average" else 0.2,
        "weak": 0.6 if current_strength == "weak" else 0.2,
    }

    expected = (
        weights["strong"] * gfs["strong"] +
        weights["average"] * gfs["average"] +
        weights["weak"] * gfs["weak"]
    )

    return round(expected, 2)


def expected_goals_combined_homeaway_allmatches(
    df, home_team, away_team, elo_dict,
    weight_homeaway: float = 0.4,
    weight_all: float = 0.3,
    weight_matchup: float = 0.3,
) -> tuple[float, float]:
    df = prepare_df(df)
    latest_date = df['Date'].max()
    one_year_ago = latest_date - pd.Timedelta(days=365)

    df_hist = df[df['Date'] < one_year_ago]
    df_season = df[df['Date'] >= one_year_ago]

    # posledních 5 zápasů
    df_last5_home = get_last_n_matches(df, home_team, role="home")
    df_last5_away = get_last_n_matches(df, away_team, role="away")
    df_last5_all_home = get_last_n_matches(df, home_team)
    df_last5_all_away = get_last_n_matches(df, away_team)

    league_avg_home = df['FTHG'].mean()
    league_avg_away = df['FTAG'].mean()

    def safe_stat(series, default=1.0):
        val = series.mean()
        return val if not np.isnan(val) else default

    def get_home_away_exp(sub, team, is_home):
        df_team = sub[sub['HomeTeam'] == team] if is_home else sub[sub['AwayTeam'] == team]
        gf = safe_stat(df_team['FTHG'] if is_home else df_team['FTAG'])
        ga = safe_stat(df_team['FTAG'] if is_home else df_team['FTHG'])
        return gf, ga

    def get_all_matches_exp(sub, team):
        matches = sub[(sub['HomeTeam'] == team) | (sub['AwayTeam'] == team)]
        gf, ga = [], []
        for _, row in matches.iterrows():
            if row['HomeTeam'] == team:
                gf.append(row['FTHG'])
                ga.append(row['FTAG'])
            else:
                gf.append(row['FTAG'])
                ga.append(row['FTHG'])
        return safe_stat(pd.Series(gf)), safe_stat(pd.Series(ga))

    def compute_expected(gf, ga_opp):
        return league_avg_home * (gf / league_avg_home) * (ga_opp / league_avg_away)

    def compute_weighted(dfh_list, dfa_list, extractor_home, extractor_away):
        e_home, e_away = [], []
        for dfh, dfa in zip(dfh_list, dfa_list):
            gf_h, ga_h = extractor_home(dfh)
            gf_a, ga_a = extractor_away(dfa)
            e_home.append(compute_expected(gf_h, ga_a))
            e_away.append(compute_expected(gf_a, ga_h))
        w_home = 0.15 * e_home[0] + 0.5 * e_home[1] + 0.35 * e_home[2]
        w_away = 0.15 * e_away[0] + 0.5 * e_away[1] + 0.35 * e_away[2]
        return w_home, w_away, e_home, e_away

    # 1) Home/Away přístup
    ha_home, ha_away, ha_parts_home, ha_parts_away = compute_weighted(
        [df_hist, df_season, df_last5_home],
        [df_hist, df_season, df_last5_away],
        lambda d: get_home_away_exp(d, home_team, True),
        lambda d: get_home_away_exp(d, away_team, False),
    )

    # 2) All matches přístup
    all_home, all_away, all_parts_home, all_parts_away = compute_weighted(
        [df_hist, df_season, df_last5_all_home],
        [df_hist, df_season, df_last5_all_away],
        lambda d: get_all_matches_exp(d, home_team),
        lambda d: get_all_matches_exp(d, away_team),
    )

    # 3) Matchup přístup
    matchup_home = expected_goals_vs_opponent_strength_weighted(df, home_team, away_team, elo_dict, is_home=True)
    matchup_away = expected_goals_vs_opponent_strength_weighted(df, away_team, home_team, elo_dict, is_home=False)

    final_home = round(weight_homeaway * ha_home + weight_all * all_home + weight_matchup * matchup_home, 2)
    final_away = round(weight_homeaway * ha_away + weight_all * all_away + weight_matchup * matchup_away, 2)

    # Debug (stdout)
    def print_parts(label, parts_home, parts_away, combined_home, combined_away):
        print(f"{label}")
        print(f"  Historie:      {poisson_over25_probability(parts_home[0], parts_away[0])}%")
        print(f"  Sezóna:        {poisson_over25_probability(parts_home[1], parts_away[1])}%")
        print(f"  Posledních 5:  {poisson_over25_probability(parts_home[2], parts_away[2])}%")
        print(f"  => Průměr:     {poisson_over25_probability(combined_home, combined_away)}%")

    print_parts("🟦 Home/Away-only přístup – Over 2.5:", ha_parts_home, ha_parts_away, ha_home, ha_away)
    print_parts("🟧 All matches přístup – Over 2.5:", all_parts_home, all_parts_away, all_home, all_away)
    print("🎯 Matchup přístup (síla soupeře):")
    print(f"  Home exp:      {matchup_home}  |  Away exp: {matchup_away}")
    print(f"  Over 2.5:      {poisson_over25_probability(matchup_home, matchup_away)}%")
    print("✅ Finální kombinovaná Over 2.5:")
    print(f"  Výsledek:      {poisson_over25_probability(final_home, final_away)}%")

    return final_home, final_away


TEAM_COMPARISON_ICON_MAP = {
    "Góly": "⚽",
    "Obdržené góly": "🥅",
    "Střely": "📸",
    "Na branku": "🎯",
    "Rohy": "🚩",
    "Fauly": "⚠️",
    "Žluté": "🟨",
    "Červené": "🟥",
    "Ofenzivní efektivita": "⚡",
    "Defenzivní efektivita": "🛡️",
    "Přesnost střel": "🎯",
    "Konverzní míra": "🌟",
    "Čistá konta %": "🧤",
    "Over 2.5 %": "📈",
    "BTTS %": "🎯",
}

TEAM_COMPARISON_DESC_MAP = {
    "Góly": "Průměr vstřelených gólů na zápas",
    "Obdržené góly": "Průměr inkasovaných gólů na zápas",
    "Střely": "Průměr střel na zápas",
    "Na branku": "Střely mířící na branku",
    "Rohy": "Počet rozehraných rohů",
    "Fauly": "Počet faulů",
    "Žluté": "Žluté karty",
    "Červené": "Červené karty",
    "Ofenzivní efektivita": "Střely potřebné na gól (nižší je lepší)",
    "Defenzivní efektivita": "Inkasované góly na střelu soupeře (nižší je lepší)",
    "Přesnost střel": "Podíl střel na branku v %",
    "Konverzní míra": "Podíl gólů ze střel v %",
    "Čistá konta %": "Podíl zápasů bez obdrženého gólu",
    "Over 2.5 %": "Zápasy s více než 2.5 góly",
    "BTTS %": "Zápasy, kde skórovaly oba týmy",
}

TEAM_COMPARISON_HIGHER_IS_BETTER = {
    "Góly": True,
    "Obdržené góly": False,
    "Střely": True,
    "Na branku": True,
    "Rohy": True,
    "Fauly": False,
    "Žluté": False,
    "Červené": False,
    "Ofenzivní efektivita": False,
    "Defenzivní efektivita": False,
    "Přesnost střel": True,
    "Konverzní míra": True,
    "Čistá konta %": True,
    "Over 2.5 %": True,
    "BTTS %": True,
}


def render_team_comparison_section(team1: str, team2: str, stats_total: pd.DataFrame, stats_home: pd.DataFrame, stats_away: pd.DataFrame) -> None:
    st.markdown("### Porovnání týmů")
    st.caption(f"{team1} vs {team2}")
    metrics = list(TEAM_COMPARISON_ICON_MAP.keys())

    with st.expander("Legenda"):
        for met in metrics:
            icon = TEAM_COMPARISON_ICON_MAP.get(met, "")
            desc = TEAM_COMPARISON_DESC_MAP.get(met, "")
            st.markdown(f"{icon} {met} - {desc}")

    metrics = st.multiselect("Vyber metriky k porovnání", options=metrics, default=metrics)
    if not metrics:
        st.info("Vyber alespoň jednu metriku.")
        return

    tab_celkem, tab_doma, tab_venku = st.tabs(["Celkem", "Doma", "Venku"])

    def _build_table(df: pd.DataFrame) -> pd.DataFrame:
        rows = []
        for met in metrics:
            if met not in df.index:
                continue
            icon = TEAM_COMPARISON_ICON_MAP.get(met, "")
            try:
                v1 = float(df.at[met, "team1"])
                v2 = float(df.at[met, "team2"])
            except KeyError:
                continue
            higher_better = TEAM_COMPARISON_HIGHER_IS_BETTER.get(met, True)
            if v1 == v2:
                better = "="
            else:
                better = team1 if (v1 > v2) == higher_better else team2
            rows.append({
                "Metrika": f"{icon} {met}",
                "team1": round(v1, 2),
                "team2": round(v2, 2),
                "Δ": round(v1 - v2, 2),
                "Lepší": better,
            })
        return pd.DataFrame(rows, columns=["Metrika", "team1", "team2", "Δ", "Lepší"])

    def _style_and_display(df_table: pd.DataFrame):
        legend_html = (
            f"<span style='background-color:#add8e6;padding:0 8px;border-radius:4px;'>&nbsp;</span> {team1}"
            f" &nbsp; <span style='background-color:#d3d3d3;padding:0 8px;border-radius:4px;'>&nbsp;</span> {team2}"
        )
        st.caption(legend_html, unsafe_allow_html=True)

        def _highlight(row):
            met = df_table.at[row.name, "Metrika"].split(" ", 1)[1]
            higher_better = TEAM_COMPARISON_HIGHER_IS_BETTER.get(met, True)
            v1, v2, _ = row["team1"], row["team2"], row["Δ"]
            color1 = color2 = diff_color = ""
            if higher_better:
                if v1 > v2:
                    color1 = "background-color: lightgreen"
                    diff_color = "color: green"
                elif v2 > v1:
                    color2 = "background-color: lightgreen"
                    diff_color = "color: red"
            else:
                if v1 < v2:
                    color1 = "background-color: lightgreen"
                    diff_color = "color: green"
                elif v2 < v1:
                    color2 = "background-color: lightgreen"
                    diff_color = "color: red"
            return pd.Series([color1, color2, diff_color], index=["team1", "team2", "Δ"])

        styled = (
            df_table.style
            .set_properties(subset=["team1"], **{"background-color": "#add8e6"})
<<<<<<< HEAD
            .set_properties(subset=["team2"], **{"background-color": "#d3d3d3"})
            .apply(_highlight, axis=1)
            .format(precision=1)
        )
        st.dataframe(
            styled,
            hide_index=True,
            use_container_width=True,
            column_config={
                "Metrika": "Metrika",
                "team1": st.column_config.NumberColumn(team1, format="%.1f"),
                "team2": st.column_config.NumberColumn(team2, format="%.1f"),
                "Δ": st.column_config.NumberColumn("Δ", format="%.1f"),
                "Lepší": "Lepší",
            },
        )

    with tab_celkem:
        _style_and_display(_build_table(stats_total))
    with tab_doma:
        _style_and_display(_build_table(stats_home))
    with tab_venku:
        _style_and_display(_build_table(stats_away))




def generate_team_comparison(df: pd.DataFrame, team1: str, team2: str) -> pd.DataFrame:
    def team_stats(df, team):
        home = df[df['HomeTeam'] == team]
        away = df[df['AwayTeam'] == team]

        matches = pd.concat([home, away])
        if matches.empty:
            return {}

        goals = pd.concat([home['FTHG'], away['FTAG']]).mean()
        goals_conceded = pd.concat([home['FTAG'], away['FTHG']]).mean()
        shots = pd.concat([home['HS'], away['AS']]).mean()
        shots_on_target = pd.concat([home['HST'], away['AST']]).mean()
        corners = pd.concat([home['HC'], away['AC']]).mean()
        fouls = pd.concat([home['HF'], away['AF']]).mean()
        yellows = pd.concat([home['HY'], away['AY']]).mean()
        reds = pd.concat([home['HR'], away['AR']]).mean()

        offensive_eff = shots / goals if goals else 0
        defensive_eff = goals_conceded / shots if shots else 0
        accuracy = shots_on_target / shots if shots else 0
        conversion = goals / shots if shots else 0

        clean_sheets = 0
        total_matches = 0
        over25 = 0
        btts = 0

        for _, row in matches.iterrows():
            is_home = row['HomeTeam'] == team
            gf = row['FTHG'] if is_home else row['FTAG']
            ga = row['FTAG'] if is_home else row['FTHG']
            if ga == 0:
                clean_sheets += 1
            if row['FTHG'] + row['FTAG'] > 2.5:
                over25 += 1
            if row['FTHG'] > 0 and row['FTAG'] > 0:
                btts += 1
            total_matches += 1

        return {
            "Góly": goals,
            "Obdržené góly": goals_conceded,
            "Střely": shots,
            "Na branku": shots_on_target,
            "Rohy": corners,
            "Fauly": fouls,
            "Žluté": yellows,
            "Červené": reds,
            "Ofenzivní efektivita": offensive_eff,
            "Defenzivní efektivita": defensive_eff,
            "Přesnost střel": accuracy * 100,
            "Konverzní míra": conversion * 100,
            "Čistá konta %": (clean_sheets / total_matches) * 100 if total_matches else 0,
            "Over 2.5 %": (over25 / total_matches) * 100 if total_matches else 0,
            "BTTS %": (btts / total_matches) * 100 if total_matches else 0,
        }

    stats1 = team_stats(df, team1)
    stats2 = team_stats(df, team2)

    metrics = sorted(set(stats1.keys()) | set(stats2.keys()))
    rows = []
    for m in metrics:
        val1 = stats1.get(m, 0)
        val2 = stats2.get(m, 0)
        rows.append([m, round(val1, 1), round(val2, 1)])

    if not rows:
        return pd.DataFrame()

    return pd.DataFrame(rows, columns=["Metrika", "team1", "team2"]).set_index("Metrika")


=======
            .set_properties(subset=["team2"], **{"b**_
>>>>>>> 39ec4f21
<|MERGE_RESOLUTION|>--- conflicted
+++ resolved
@@ -669,61 +669,98 @@
             })
         return pd.DataFrame(rows, columns=["Metrika", "team1", "team2", "Δ", "Lepší"])
 
-    def _style_and_display(df_table: pd.DataFrame):
-        legend_html = (
-            f"<span style='background-color:#add8e6;padding:0 8px;border-radius:4px;'>&nbsp;</span> {team1}"
-            f" &nbsp; <span style='background-color:#d3d3d3;padding:0 8px;border-radius:4px;'>&nbsp;</span> {team2}"
-        )
-        st.caption(legend_html, unsafe_allow_html=True)
-
-        def _highlight(row):
-            met = df_table.at[row.name, "Metrika"].split(" ", 1)[1]
-            higher_better = TEAM_COMPARISON_HIGHER_IS_BETTER.get(met, True)
-            v1, v2, _ = row["team1"], row["team2"], row["Δ"]
-            color1 = color2 = diff_color = ""
-            if higher_better:
-                if v1 > v2:
-                    color1 = "background-color: lightgreen"
-                    diff_color = "color: green"
-                elif v2 > v1:
-                    color2 = "background-color: lightgreen"
-                    diff_color = "color: red"
-            else:
-                if v1 < v2:
-                    color1 = "background-color: lightgreen"
-                    diff_color = "color: green"
-                elif v2 < v1:
-                    color2 = "background-color: lightgreen"
-                    diff_color = "color: red"
-            return pd.Series([color1, color2, diff_color], index=["team1", "team2", "Δ"])
-
-        styled = (
-            df_table.style
-            .set_properties(subset=["team1"], **{"background-color": "#add8e6"})
-<<<<<<< HEAD
-            .set_properties(subset=["team2"], **{"background-color": "#d3d3d3"})
-            .apply(_highlight, axis=1)
-            .format(precision=1)
-        )
-        st.dataframe(
-            styled,
-            hide_index=True,
-            use_container_width=True,
-            column_config={
-                "Metrika": "Metrika",
-                "team1": st.column_config.NumberColumn(team1, format="%.1f"),
-                "team2": st.column_config.NumberColumn(team2, format="%.1f"),
-                "Δ": st.column_config.NumberColumn("Δ", format="%.1f"),
-                "Lepší": "Lepší",
-            },
-        )
-
-    with tab_celkem:
-        _style_and_display(_build_table(stats_total))
-    with tab_doma:
-        _style_and_display(_build_table(stats_home))
-    with tab_venku:
-        _style_and_display(_build_table(stats_away))
+    def render_team_comparison_section(
+      team1: str,
+      team2: str,
+      stats_total: pd.DataFrame,
+      stats_home: pd.DataFrame,
+      stats_away: pd.DataFrame
+  ) -> None:
+      st.markdown("### Porovnání týmů")
+      st.caption(f"{team1} vs {team2}")
+      metrics = list(TEAM_COMPARISON_ICON_MAP.keys())
+
+      with st.expander("Legenda"):
+          for met in metrics:
+              icon = TEAM_COMPARISON_ICON_MAP.get(met, "")
+              desc = TEAM_COMPARISON_DESC_MAP.get(met, "")
+              st.markdown(f"{icon} {met} - {desc}")
+
+      metrics = st.multiselect("Vyber metriky k porovnání", options=metrics, default=metrics)
+      if not metrics:
+          st.info("Vyber alespoň jednu metriku.")
+          return
+
+      tab_celkem, tab_doma, tab_venku = st.tabs(["Celkem", "Doma", "Venku"])
+
+      def _build_table(df: pd.DataFrame) -> pd.DataFrame:
+          rows = []
+          for met in metrics:
+              if met not in df.index:
+                  continue
+              icon = TEAM_COMPARISON_ICON_MAP.get(met, "")
+              try:
+                  v1 = float(df.at[met, "team1"])
+                  v2 = float(df.at[met, "team2"])
+              except KeyError:
+                  continue
+              higher_better = TEAM_COMPARISON_HIGHER_IS_BETTER.get(met, True)
+              better = "="
+              if v1 != v2:
+                  better = team1 if (v1 > v2) == higher_better else team2
+              rows.append({
+                  "Metrika": f"{icon} {met}",
+                  "team1": round(v1, 2),
+                  "team2": round(v2, 2),
+                  "Δ": round(v1 - v2, 2),
+                  "Lepší": better,
+              })
+          return pd.DataFrame(rows, columns=["Metrika", "team1", "team2", "Δ", "Lepší"])
+
+      def _style_and_display(df_table: pd.DataFrame):
+          legend_html = (
+              f"<span style='background-color:#add8e6;padding:0 8px;border-radius:4px;'>&nbsp;</span> {team1}"
+              f" &nbsp; <span style='background-color:#d3d3d3;padding:0 8px;border-radius:4px;'>&nbsp;</span> {team2}"
+          )
+          st.caption(legend_html, unsafe_allow_html=True)
+
+          def _highlight(row):
+              met = df_table.at[row.name, "Metrika"].split(" ", 1)[1]
+              higher_better = TEAM_COMPARISON_HIGHER_IS_BETTER.get(met, True)
+              v1, v2 = row["team1"], row["team2"]
+              color1 = color2 = diff_color = ""
+              if higher_better:
+                  if v1 > v2:
+                      color1 = "background-color: lightgreen"
+                      diff_color = "color: green"
+                  elif v2 > v1:
+                      color2 = "background-color: lightgreen"
+                      diff_color = "color: red"
+              else:
+                  if v1 < v2:
+                      color1 = "background-color: lightgreen"
+                      diff_color = "color: green"
+                  elif v2 < v1:
+                      color2 = "background-color: lightgreen"
+                      diff_color = "color: red"
+              return pd.Series([color1, color2, diff_color], index=["team1", "team2", "Δ"])
+
+          styled = (
+              df_table.style
+              .set_properties(subset=["team1"], **{"background-color": "#add8e6"})
+              .set_properties(subset=["team2"], **{"background-color": "#d3d3d3"})
+              .apply(_highlight, axis=1)
+              .format({"team1": "{:.1f}", "team2": "{:.1f}", "Δ": "{:.1f}"})
+          )
+          # Pozn.: column_config zde nepoužívej – s .style se neaplikuje
+          st.dataframe(styled, hide_index=True, use_container_width=True)
+
+      with tab_celkem:
+          _style_and_display(_build_table(stats_total))
+      with tab_doma:
+          _style_and_display(_build_table(stats_home))
+      with tab_venku:
+          _style_and_display(_build_table(stats_away))
 
 
 
@@ -800,8 +837,3 @@
         return pd.DataFrame()
 
     return pd.DataFrame(rows, columns=["Metrika", "team1", "team2"]).set_index("Metrika")
-
-
-=======
-            .set_properties(subset=["team2"], **{"b**_
->>>>>>> 39ec4f21
