--- conflicted
+++ resolved
@@ -242,6 +242,15 @@
     return X, y, features, label_enc
 
 
+from __future__ import annotations
+
+from pathlib import Path
+from typing import Any, Dict, Iterable, Mapping, Tuple
+
+import numpy as np
+import pandas as pd
+
+
 def train_model(
     data_dir: str | Path = "data",
     n_splits: int = 5,
@@ -249,33 +258,29 @@
     n_iter: int = 20,
     max_samples: int | None = None,
     decay_factor: float | None = None,
-<<<<<<< HEAD
     param_distributions: Mapping[str, Iterable[Any]] | None = None,
-=======
     balance_classes: bool = False,
->>>>>>> cf7861e9
 ) -> Tuple[Any, Iterable[str], Any, float, Dict[str, Any], Dict[str, Dict[str, float]]]:
-    """Train a ``RandomForestClassifier`` on historical data using
-    ``RandomizedSearchCV``.
-
-    ``decay_factor`` applies an exponential time decay to older matches via
-    ``exp(-decay_factor * age)``, where ``age`` is the number of days since the
-<<<<<<< HEAD
-    most recent match. ``param_distributions`` allows overriding the default
-    hyperparameter search space. Returns a calibrated model and per-class
-    precision/recall.
-=======
-    most recent match. When ``balance_classes`` is ``True`` the training data are
-    reweighted with ``compute_class_weight`` to counter class imbalance. Returns a
-    calibrated model and per-class precision/recall.
->>>>>>> cf7861e9
+    """Train a RandomForest classifier on historical data with RandomizedSearchCV.
+
+    - ``decay_factor`` applies an exponential time decay to older matches via
+      ``exp(-decay_factor * age_days)``.
+    - ``param_distributions`` can override the default hyperparameter search space.
+    - ``balance_classes=True`` enables class_weight balancing from the observed label distribution.
+
+    Returns
+    -------
+    (calibrated_model, feature_names, label_encoder, best_cv_score, best_params, per_class_metrics)
     """
-    from sklearn.ensemble import RandomForestClassifier  # lazy import
+    # Lazy imports (rychlejší import modulu)
+    from sklearn.ensemble import RandomForestClassifier
     from sklearn.model_selection import TimeSeriesSplit, RandomizedSearchCV
-    from sklearn.calibration import CalibratedClassifierCV  # lazy import
-    from sklearn.metrics import precision_recall_fscore_support  # lazy import
-    from sklearn.utils.class_weight import compute_class_weight  # lazy import
-
+    from sklearn.calibration import CalibratedClassifierCV
+    from sklearn.metrics import precision_recall_fscore_support
+    from sklearn.utils.class_weight import compute_class_weight
+    from sklearn.base import clone
+
+    # Vstupní data
     df = _load_matches(data_dir)
     if recent_years is not None and "Date" in df.columns:
         cutoff = df["Date"].max() - pd.DateOffset(years=recent_years)
@@ -285,30 +290,37 @@
 
     X, y, feature_names, label_enc = _prepare_features(df)
 
+    # Vzorkové váhy podle stáří záznamu (exponenciální útlum)
     sample_weights = None
     if decay_factor is not None and "Date" in df.columns:
         max_date = df["Date"].max()
+        # X.index je zarovnaný s df po _prepare_features
         age = (max_date - df.loc[X.index, "Date"]).dt.days.to_numpy()
         sample_weights = np.exp(-decay_factor * age)
 
-    # --- Optional class balancing ------------------------------------------------
+    # Volitelné vyvážení tříd
     class_weight = None
     if balance_classes:
         classes = np.unique(y)
-        class_weights = compute_class_weight("balanced", classes=classes, y=y)
-        class_weight = {cls: weight for cls, weight in zip(classes, class_weights)}
-
+        weights = compute_class_weight(class_weight="balanced", classes=classes, y=y)
+        class_weight = {cls: w for cls, w in zip(classes, weights)}
+
+    # Pipeline se supportem pro sample_weight (očekává se tvoje utilita)
     pipeline = SampleWeightPipeline(
         [
             (
                 "model",
-                RandomForestClassifier(class_weight=class_weight, random_state=42),
+                RandomForestClassifier(
+                    class_weight=class_weight,
+                    random_state=42,
+                ),
             )
         ]
     )
 
     tscv = TimeSeriesSplit(n_splits=n_splits)
 
+    # Search space (přepíše se, pokud přijde param_distributions)
     if param_distributions is None:
         param_distributions = {
             "model__n_estimators": [50, 100, 200, 300],
@@ -320,7 +332,7 @@
         }
 
     search = RandomizedSearchCV(
-        pipeline,
+        estimator=pipeline,
         param_distributions=param_distributions,
         n_iter=n_iter,
         cv=tscv,
@@ -328,6 +340,7 @@
         scoring="accuracy",
         n_jobs=-1,
     )
+
     fit_params = {"sample_weight": sample_weights} if sample_weights is not None else {}
     search.fit(X, y, **fit_params)
 
@@ -335,33 +348,37 @@
     score = float(search.best_score_)
     best_params = search.best_params_
 
+    # Kalibrace pravděpodobností (isotonic, stejné časové dělení)
     calibrated_model = CalibratedClassifierCV(best_pipeline, method="isotonic", cv=tscv)
     if sample_weights is not None:
         calibrated_model.fit(X, y, sample_weight=sample_weights)
     else:
         calibrated_model.fit(X, y)
 
-    # --- Precision/recall metrics ----------------------------------------------
-    from sklearn.base import clone  # lazy import
-
+    # Precision/Recall metriky ve stylu “rolling” time-series splitu
     y_pred = np.empty_like(y)
     for train_idx, test_idx in tscv.split(X, y):
         model_clone = clone(best_pipeline)
         if sample_weights is not None:
             model_clone.fit(
-                X.iloc[train_idx], y[train_idx], sample_weight=sample_weights[train_idx]
+                X.iloc[train_idx],
+                y[train_idx],
+                sample_weight=sample_weights[train_idx],
             )
         else:
             model_clone.fit(X.iloc[train_idx], y[train_idx])
         y_pred[test_idx] = model_clone.predict(X.iloc[test_idx])
 
-    precisions, recalls, _, _ = precision_recall_fscore_support(y, y_pred, labels=np.unique(y))
+    precisions, recalls, _, _ = precision_recall_fscore_support(
+        y, y_pred, labels=np.unique(y)
+    )
     metrics = {
         label: {"precision": float(p), "recall": float(r)}
         for label, p, r in zip(label_enc.classes_, precisions, recalls)
     }
 
     return calibrated_model, feature_names, label_enc, score, best_params, metrics
+
 
 
 def train_over25_model(
