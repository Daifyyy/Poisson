--- conflicted
+++ resolved
@@ -181,41 +181,12 @@
     """Train a ``RandomForestClassifier`` on historical data using
     ``RandomizedSearchCV``.
 
-    The function now mitigates class imbalance either via oversampling (when
-    ``imblearn`` is available) or by assigning class weights.  After training a
-    classification report with per-class precision and recall is produced.
-
-    Parameters
-    ----------
-    data_dir:
-        Directory containing historical CSV files.
-    n_splits:
-        Number of chronological folds used by ``TimeSeriesSplit``.
-    recent_years:
-        If provided, only matches within the last ``recent_years`` years are
-        used for training.
-
-    Returns
-    -------
-    model:
-        Trained ``RandomForestClassifier`` on all available data.
-    feature_names:
-        Iterable of feature column names used for training.
-    label_encoder:
-        Encoder translating between labels and ``'H'``/``'D'``/``'A'``.
-    score:
-        Best cross‑validated accuracy obtained during hyperparameter search.
-    best_params:
-        Hyperparameters of the best performing model.
-    metrics:
-        Mapping of class labels to precision and recall values.
+    The function mitigates class imbalance via oversampling (if ``imblearn`` is
+    available) or via explicit class weights. Returns a calibrated model and
+    per-class precision/recall.
     """
     from sklearn.ensemble import RandomForestClassifier  # lazy import
-    from sklearn.model_selection import (
-        TimeSeriesSplit,
-        RandomizedSearchCV,
-        cross_val_predict,
-    )  # lazy import
+    from sklearn.model_selection import TimeSeriesSplit, RandomizedSearchCV, cross_val_predict
     from sklearn.calibration import CalibratedClassifierCV  # lazy import
     from sklearn.metrics import precision_recall_fscore_support  # lazy import
     from sklearn.utils.class_weight import compute_class_weight  # lazy import
@@ -228,9 +199,7 @@
     X, y, feature_names, label_enc = _prepare_features(df)
 
     # --- Handle class imbalance -------------------------------------------------
-    # Always attempt to equalise classes.  If ``imblearn`` is available we
-    # oversample the minority classes; otherwise ``class_weight='balanced'`` is
-    # used to bias the trees against simply picking the favourite every time.
+    # Prefer oversampling + BalancedRandomForest; otherwise fall back to RF with class_weight.
     try:  # pragma: no cover - optional dependency
         from imblearn.over_sampling import RandomOverSampler  # type: ignore
         from imblearn.ensemble import BalancedRandomForestClassifier  # type: ignore
@@ -242,25 +211,11 @@
         classes = np.unique(y)
         weights = compute_class_weight("balanced", classes=classes, y=y)
         class_weight = {cls: weight for cls, weight in zip(classes, weights)}
-        base_estimator = RandomForestClassifier(
-            class_weight=class_weight, random_state=42
-        )
+        base_estimator = RandomForestClassifier(class_weight=class_weight, random_state=42)
 
     tscv = TimeSeriesSplit(n_splits=n_splits)
 
-<<<<<<< HEAD
-    # Hyperparameter search space deliberately excludes ``class_weight`` so the
-    # model is forced to treat outcomes more evenly.
-=======
-    # Hyperparameter search space extended to encourage more balanced
-    # predictions.  ``class_weight`` is included so the search can decide
-    # whether explicit weighting helps beyond the optional oversampling
-    # performed above.
-    class_weight_options = [None, "balanced"]
-    if class_weight is not None:
-        class_weight_options.append(class_weight)
-
->>>>>>> 5225843a
+    # Hyperparameter search space – bez class_weight (kvůli BalancedRandomForest).
     param_distributions = {
         "n_estimators": [50, 100, 200, 300],
         "max_depth": [None, 5, 10, 20],
@@ -268,18 +223,10 @@
         "min_samples_leaf": [1, 2, 4],
         "max_features": ["sqrt", "log2", None],
         "bootstrap": [True, False],
-<<<<<<< HEAD
     }
 
     search = RandomizedSearchCV(
         base_estimator,
-=======
-        "class_weight": class_weight_options,
-    }
-
-    search = RandomizedSearchCV(
-        RandomForestClassifier(random_state=42),
->>>>>>> 5225843a
         param_distributions=param_distributions,
         n_iter=20,
         cv=tscv,
@@ -293,25 +240,19 @@
     score = float(search.best_score_)
     best_params = search.best_params_
 
-    calibrated_model = CalibratedClassifierCV(
-        best_model, method="sigmoid", cv=tscv
-    )
+    calibrated_model = CalibratedClassifierCV(best_model, method="sigmoid", cv=tscv)
     calibrated_model.fit(X, y)
 
-    # --- Precision/recall metrics ------------------------------------------------
+    # --- Precision/recall metrics ----------------------------------------------
     y_pred = cross_val_predict(best_model, X, y, cv=tscv, n_jobs=-1)
-    precisions, recalls, _, _ = precision_recall_fscore_support(
-        y, y_pred, labels=np.unique(y)
-    )
+    precisions, recalls, _, _ = precision_recall_fscore_support(y, y_pred, labels=np.unique(y))
     metrics = {
         label: {"precision": float(p), "recall": float(r)}
         for label, p, r in zip(label_enc.classes_, precisions, recalls)
     }
-    print("Precision/Recall per class:")
-    for label, m in metrics.items():
-        print(f"{label}: precision={m['precision']:.3f}, recall={m['recall']:.3f}")
 
     return calibrated_model, feature_names, label_enc, score, best_params, metrics
+
 
 
 def save_model(
