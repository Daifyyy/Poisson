--- conflicted
+++ resolved
@@ -1,58 +1,18 @@
-"""Random Forest model for football match outcome prediction.
-
-The model is intentionally lightweight and uses only a handful of
-interpretable pre-match features.  Historical data are loaded from
-``data/*_combined_full_updated.csv`` and each record is expanded with the
-following attributes:
-
-``home_recent_form``
-    Rolling average of the home team's results over the last five matches
-    (1 win, 0 draw, -1 loss).
-``away_recent_form``
-    Rolling average of the away team's results over the last five matches.
-``elo_diff``
-    Current ELO rating difference (home minus away) before kickoff.
-``xg_diff``
-    Difference in rolling average goals scored (home minus away) over the last
-    five matches, serving as a proxy for expected goals.
-
-During training :func:`train_model` applies a chronological cross‑validation
-using ``TimeSeriesSplit`` (default five folds).  Each fold trains on all
-matches prior to the validation chunk so temporal order is preserved.  The
-returned ``score`` represents the average accuracy across folds and should be
-monitored to detect drift when retraining.  Because only a small set of
-features is used, the resulting probabilities remain relatively interpretable
-and can be calibrated further via conventional techniques (e.g. Platt
-scaling) if required.
-
-The public API exposes three functions:
-
-``train_model(data_dir='data')``
-    Train a model and return ``(model, feature_names, label_encoder, score)``.
-
-``save_model(model, feature_names, label_encoder, path)``
-    Persist the model with ``joblib``.
-
-``predict_outcome(features, model_path)``
-    Load the persisted model and return the predicted outcome label
-    (``'H'``, ``'D'`` or ``'A'``).
-"""
 from __future__ import annotations
 
 from pathlib import Path
 from typing import Any, Dict, Iterable, Mapping, Tuple
 
 import joblib
+import logging
 import numpy as np
 import pandas as pd
-import logging
-
 
 logger = logging.getLogger(__name__)
 DEFAULT_MODEL_PATH = Path(__file__).with_name("random_forest_model.joblib")
 DEFAULT_OVER25_MODEL_PATH = Path(__file__).with_name("random_forest_over25_model.joblib")
 
-
+# Prefer imblearn.Pipeline, fallback na sklearn.Pipeline
 try:  # pragma: no cover - optional dependency
     from imblearn.pipeline import Pipeline as _BasePipeline  # type: ignore
 except Exception:  # pragma: no cover
@@ -60,7 +20,7 @@
 
 
 class SampleWeightPipeline(_BasePipeline):
-    """Pipeline that forwards ``sample_weight`` to the final estimator."""
+    """Pipeline, která propouští sample_weight do posledního estimatoru."""
 
     def fit(self, X, y=None, sample_weight=None, **fit_params):  # type: ignore[override]
         if sample_weight is not None:
@@ -68,13 +28,14 @@
         return super().fit(X, y, **fit_params)
 
 
+# ---------------------------------------------------------------------
+# Načtení dat a příprava featur
+# ---------------------------------------------------------------------
 def _load_matches(data_dir: str | Path) -> pd.DataFrame:
-    """Load all historical CSVs and return a concatenated DataFrame."""
     data_dir = Path(data_dir)
     frames = []
     for csv in sorted(data_dir.glob("*_combined_full_updated.csv")):
         df = pd.read_csv(csv)
-        # ensure consistent datetime and sort later
         if "Date" in df.columns:
             df["Date"] = pd.to_datetime(df["Date"], errors="coerce")
         frames.append(df)
@@ -86,7 +47,6 @@
 
 
 def _compute_recent_form(df: pd.DataFrame) -> pd.DataFrame:
-    """Add rolling recent-form features for home and away teams."""
     results = {"H": 1, "D": 0, "A": -1}
     df = df.copy()
     df["home_result"] = df["FTR"].map(results)
@@ -98,56 +58,40 @@
     df["away_recent_form"] = (
         df.groupby("AwayTeam")["away_result"].transform(lambda x: x.shift().rolling(5, min_periods=1).mean())
     )
-    df.drop(columns=["home_result", "away_result"], inplace=True)
-    return df
+    return df.drop(columns=["home_result", "away_result"])
 
 
 def _compute_expected_goals(df: pd.DataFrame) -> pd.DataFrame:
-    """Approximate expected goals using rolling averages of scored and conceded goals."""
     df = df.copy()
-    df["home_xg"] = df.groupby("HomeTeam")["FTHG"].transform(
-        lambda x: x.shift().rolling(5, min_periods=1).mean()
-    )
-    df["away_xg"] = df.groupby("AwayTeam")["FTAG"].transform(
-        lambda x: x.shift().rolling(5, min_periods=1).mean()
-    )
+    df["home_xg"] = df.groupby("HomeTeam")["FTHG"].transform(lambda x: x.shift().rolling(5, min_periods=1).mean())
+    df["away_xg"] = df.groupby("AwayTeam")["FTAG"].transform(lambda x: x.shift().rolling(5, min_periods=1).mean())
     df["xg_diff"] = df["home_xg"] - df["away_xg"]
 
-    df["home_conceded"] = df.groupby("HomeTeam")["FTAG"].transform(
-        lambda x: x.shift().rolling(5, min_periods=1).mean()
-    )
-    df["away_conceded"] = df.groupby("AwayTeam")["FTHG"].transform(
-        lambda x: x.shift().rolling(5, min_periods=1).mean()
-    )
+    df["home_conceded"] = df.groupby("HomeTeam")["FTAG"].transform(lambda x: x.shift().rolling(5, min_periods=1).mean())
+    df["away_conceded"] = df.groupby("AwayTeam")["FTHG"].transform(lambda x: x.shift().rolling(5, min_periods=1).mean())
     df["conceded_diff"] = df["home_conceded"] - df["away_conceded"]
     return df
 
 
 def _compute_elo_difference(df: pd.DataFrame, k: int = 20) -> pd.DataFrame:
-    """Calculate ELO rating difference before each match."""
     df = df.copy()
     teams = pd.unique(df[["HomeTeam", "AwayTeam"]].values.ravel())
     ratings = {team: 1500 for team in teams}
-    elo_diffs: list[float] = []
+    diffs: list[float] = []
 
     for _, row in df.iterrows():
-        home, away, result = row["HomeTeam"], row["AwayTeam"], row["FTR"]
-        elo_diffs.append(ratings[home] - ratings[away])
-
-        # update ratings after match
-        res_home = 1 if result == "H" else 0.5 if result == "D" else 0
-        res_away = 1 - res_home
-        exp_home = 1 / (1 + 10 ** ((ratings[away] - ratings[home]) / 400))
-        exp_away = 1 - exp_home
-        ratings[home] += k * (res_home - exp_home)
-        ratings[away] += k * (res_away - exp_away)
-
-    df["elo_diff"] = elo_diffs
+        h, a, res = row["HomeTeam"], row["AwayTeam"], row["FTR"]
+        diffs.append(ratings[h] - ratings[a])
+        res_home = 1 if res == "H" else 0.5 if res == "D" else 0
+        exp_home = 1 / (1 + 10 ** ((ratings[a] - ratings[h]) / 400))
+        ratings[h] += k * (res_home - exp_home)
+        ratings[a] += k * ((1 - res_home) - (1 - exp_home))
+
+    df["elo_diff"] = diffs
     return df
 
 
 def _clip_features(df: pd.DataFrame) -> pd.DataFrame:
-    """Clip extreme feature values to reasonable ranges."""
     bounds = {
         "home_recent_form": (-1, 1),
         "away_recent_form": (-1, 1),
@@ -162,6 +106,7 @@
         "days_since_last_match": (-30, 30),
         "attack_strength_diff": (-2, 2),
         "defense_strength_diff": (-2, 2),
+        "home_advantage": (1.0, 1.0),
     }
     df = df.copy()
     for col, (lo, hi) in bounds.items():
@@ -171,34 +116,24 @@
 
 
 def _prepare_features(df: pd.DataFrame) -> Tuple[pd.DataFrame, np.ndarray, Iterable[str], Any]:
-    """Return feature matrix X, labels y and metadata."""
     df = _compute_recent_form(df)
     df = _compute_expected_goals(df)
     df = _compute_elo_difference(df)
-    # Rolling averages for shots, shots on target and corners
-    df["home_shots_avg"] = df.groupby("HomeTeam")["HS"].transform(
-        lambda x: x.shift().rolling(5, min_periods=1).mean()
-    )
-    df["away_shots_avg"] = df.groupby("AwayTeam")["AS"].transform(
-        lambda x: x.shift().rolling(5, min_periods=1).mean()
-    )
+
+    # rolling střely/na branku/rohy
+    df["home_shots_avg"] = df.groupby("HomeTeam")["HS"].transform(lambda x: x.shift().rolling(5, min_periods=1).mean())
+    df["away_shots_avg"] = df.groupby("AwayTeam")["AS"].transform(lambda x: x.shift().rolling(5, min_periods=1).mean())
     df["shots_diff"] = df["home_shots_avg"] - df["away_shots_avg"]
 
-    df["home_shot_target_avg"] = df.groupby("HomeTeam")["HST"].transform(
-        lambda x: x.shift().rolling(5, min_periods=1).mean()
-    )
-    df["away_shot_target_avg"] = df.groupby("AwayTeam")["AST"].transform(
-        lambda x: x.shift().rolling(5, min_periods=1).mean()
-    )
+    df["home_shot_target_avg"] = df.groupby("HomeTeam")["HST"].transform(lambda x: x.shift().rolling(5, min_periods=1).mean())
+    df["away_shot_target_avg"] = df.groupby("AwayTeam")["AST"].transform(lambda x: x.shift().rolling(5, min_periods=1).mean())
     df["shot_target_diff"] = df["home_shot_target_avg"] - df["away_shot_target_avg"]
 
-    df["home_corners_avg"] = df.groupby("HomeTeam")["HC"].transform(
-        lambda x: x.shift().rolling(5, min_periods=1).mean()
-    )
-    df["away_corners_avg"] = df.groupby("AwayTeam")["AC"].transform(
-        lambda x: x.shift().rolling(5, min_periods=1).mean()
-    )
+    df["home_corners_avg"] = df.groupby("HomeTeam")["HC"].transform(lambda x: x.shift().rolling(5, min_periods=1).mean())
+    df["away_corners_avg"] = df.groupby("AwayTeam")["AC"].transform(lambda x: x.shift().rolling(5, min_periods=1).mean())
     df["corners_diff"] = df["home_corners_avg"] - df["away_corners_avg"]
+
+    # odpočinek (rozdíl dní)
     df["home_last"] = df.groupby("HomeTeam")["Date"].shift()
     df["away_last"] = df.groupby("AwayTeam")["Date"].shift()
     df["home_rest"] = (df["Date"] - df["home_last"]).dt.days
@@ -206,11 +141,13 @@
     df["days_since_last_match"] = df["home_rest"] - df["away_rest"]
     df.drop(columns=["home_last", "away_last", "home_rest", "away_rest"], inplace=True)
 
+    # týmové síly z Poisson utilit
     from utils.poisson_utils.stats import calculate_team_strengths
-
     attack_strength, defense_strength, _ = calculate_team_strengths(df)
     df["attack_strength_diff"] = df["HomeTeam"].map(attack_strength) - df["AwayTeam"].map(attack_strength)
     df["defense_strength_diff"] = df["HomeTeam"].map(defense_strength) - df["AwayTeam"].map(defense_strength)
+
+    # konstantní home advantage (1.0) – je součástí tréninku
     df["home_advantage"] = 1.0
 
     features = [
@@ -236,21 +173,15 @@
     X = X[mask]
     y_raw = y_raw[mask]
 
-    from sklearn.preprocessing import LabelEncoder  # lazy import
+    from sklearn.preprocessing import LabelEncoder
     label_enc = LabelEncoder()
     y = label_enc.fit_transform(y_raw)
     return X, y, features, label_enc
 
 
-from __future__ import annotations
-
-from pathlib import Path
-from typing import Any, Dict, Iterable, Mapping, Tuple
-
-import numpy as np
-import pandas as pd
-
-
+# ---------------------------------------------------------------------
+# Trénink modelů
+# ---------------------------------------------------------------------
 def train_model(
     data_dir: str | Path = "data",
     n_splits: int = 5,
@@ -259,32 +190,12 @@
     max_samples: int | None = None,
     decay_factor: float | None = None,
     param_distributions: Mapping[str, Iterable[Any]] | None = None,
-<<<<<<< HEAD
-=======
     balance_classes: bool = False,
->>>>>>> ed39d997
 ) -> Tuple[Any, Iterable[str], Any, float, Dict[str, Any], Dict[str, Dict[str, float]]]:
-    """Train a RandomForest classifier on historical data with RandomizedSearchCV.
-
-<<<<<<< HEAD
-    The function mitigates class imbalance via explicit class weights.
-    ``decay_factor`` applies an exponential time decay to older matches via
-    ``exp(-decay_factor * age)``, where ``age`` is the number of days since the
-    most recent match. ``param_distributions`` allows overriding the default
-    hyperparameter search space. Returns a calibrated model and per-class
-    precision/recall.
-=======
-    - ``decay_factor`` applies an exponential time decay to older matches via
-      ``exp(-decay_factor * age_days)``.
-    - ``param_distributions`` can override the default hyperparameter search space.
-    - ``balance_classes=True`` enables class_weight balancing from the observed label distribution.
-
-    Returns
-    -------
+    """
+    Train RandomForest (s časovým CV) a vrať:
     (calibrated_model, feature_names, label_encoder, best_cv_score, best_params, per_class_metrics)
->>>>>>> ed39d997
     """
-    # Lazy imports (rychlejší import modulu)
     from sklearn.ensemble import RandomForestClassifier
     from sklearn.model_selection import TimeSeriesSplit, RandomizedSearchCV
     from sklearn.calibration import CalibratedClassifierCV
@@ -292,7 +203,6 @@
     from sklearn.utils.class_weight import compute_class_weight
     from sklearn.base import clone
 
-    # Vstupní data
     df = _load_matches(data_dir)
     if recent_years is not None and "Date" in df.columns:
         cutoff = df["Date"].max() - pd.DateOffset(years=recent_years)
@@ -302,40 +212,26 @@
 
     X, y, feature_names, label_enc = _prepare_features(df)
 
-    # Vzorkové váhy podle stáří záznamu (exponenciální útlum)
+    # váhy vzorků podle stáří
     sample_weights = None
     if decay_factor is not None and "Date" in df.columns:
         max_date = df["Date"].max()
-        # X.index je zarovnaný s df po _prepare_features
         age = (max_date - df.loc[X.index, "Date"]).dt.days.to_numpy()
         sample_weights = np.exp(-decay_factor * age)
 
-    # Volitelné vyvážení tříd
+    # class_weight (volitelné)
     class_weight = None
     if balance_classes:
         classes = np.unique(y)
         weights = compute_class_weight(class_weight="balanced", classes=classes, y=y)
         class_weight = {cls: w for cls, w in zip(classes, weights)}
 
-    # Pipeline se supportem pro sample_weight (očekává se tvoje utilita)
     pipeline = SampleWeightPipeline(
-        [
-            (
-                "model",
-                RandomForestClassifier(
-                    class_weight=class_weight,
-                    random_state=42,
-                ),
-            )
-        ]
+        [("model", RandomForestClassifier(class_weight=class_weight, random_state=42))]
     )
 
     tscv = TimeSeriesSplit(n_splits=n_splits)
 
-<<<<<<< HEAD
-=======
-    # Search space (přepíše se, pokud přijde param_distributions)
->>>>>>> ed39d997
     if param_distributions is None:
         param_distributions = {
             "model__n_estimators": [50, 100, 200, 300],
@@ -355,7 +251,6 @@
         scoring="accuracy",
         n_jobs=-1,
     )
-
     fit_params = {"sample_weight": sample_weights} if sample_weights is not None else {}
     search.fit(X, y, **fit_params)
 
@@ -363,37 +258,27 @@
     score = float(search.best_score_)
     best_params = search.best_params_
 
-    # Kalibrace pravděpodobností (isotonic, stejné časové dělení)
     calibrated_model = CalibratedClassifierCV(best_pipeline, method="isotonic", cv=tscv)
     if sample_weights is not None:
         calibrated_model.fit(X, y, sample_weight=sample_weights)
     else:
         calibrated_model.fit(X, y)
 
-    # Precision/Recall metriky ve stylu “rolling” time-series splitu
+    # per-class precision/recall z rollingu přes TimeSeriesSplit
     y_pred = np.empty_like(y)
-    for train_idx, test_idx in tscv.split(X, y):
-        model_clone = clone(best_pipeline)
+    for tr, te in tscv.split(X, y):
+        mdl = clone(best_pipeline)
         if sample_weights is not None:
-            model_clone.fit(
-                X.iloc[train_idx],
-                y[train_idx],
-                sample_weight=sample_weights[train_idx],
-            )
+            mdl.fit(X.iloc[tr], y[tr], sample_weight=sample_weights[tr])
         else:
-            model_clone.fit(X.iloc[train_idx], y[train_idx])
-        y_pred[test_idx] = model_clone.predict(X.iloc[test_idx])
-
-    precisions, recalls, _, _ = precision_recall_fscore_support(
-        y, y_pred, labels=np.unique(y)
-    )
-    metrics = {
-        label: {"precision": float(p), "recall": float(r)}
-        for label, p, r in zip(label_enc.classes_, precisions, recalls)
-    }
+            mdl.fit(X.iloc[tr], y[tr])
+        y_pred[te] = mdl.predict(X.iloc[te])
+
+    precisions, recalls, _, _ = precision_recall_fscore_support(y, y_pred, labels=np.unique(y))
+    metrics = {label: {"precision": float(p), "recall": float(r)}
+               for label, p, r in zip(label_enc.classes_, precisions, recalls)}
 
     return calibrated_model, feature_names, label_enc, score, best_params, metrics
-
 
 
 def train_over25_model(
@@ -404,18 +289,14 @@
     max_samples: int | None = None,
     param_distributions: Mapping[str, Iterable[Any]] | None = None,
 ) -> Tuple[Any, Iterable[str], Any, float, Dict[str, Any], Dict[str, Dict[str, float]]]:
-    """Train a RandomForest model to predict if total goals exceed 2.5.
-
-    ``param_distributions`` can be provided to override the default hyperparameter
-    search space used during ``RandomizedSearchCV``.
-    """
-
-    from sklearn.ensemble import RandomForestClassifier  # lazy import
+    """Binary RF pro Over 2.5 (s kalibrací)."""
+    from sklearn.ensemble import RandomForestClassifier
     from sklearn.model_selection import TimeSeriesSplit, RandomizedSearchCV
-    from sklearn.calibration import CalibratedClassifierCV  # lazy import
-    from sklearn.metrics import precision_recall_fscore_support  # lazy import
-    from sklearn.utils.class_weight import compute_class_weight  # lazy import
-    from sklearn.preprocessing import LabelEncoder  # lazy import
+    from sklearn.calibration import CalibratedClassifierCV
+    from sklearn.metrics import precision_recall_fscore_support
+    from sklearn.utils.class_weight import compute_class_weight
+    from sklearn.preprocessing import LabelEncoder
+    from sklearn.base import clone
 
     df = _load_matches(data_dir)
     if recent_years is not None and "Date" in df.columns:
@@ -431,7 +312,8 @@
     label_enc = LabelEncoder()
     y = label_enc.fit_transform(y_raw)
 
-    try:  # pragma: no cover - optional dependency
+    # zkus balanced varianty z imblearn, pokud nejsou, použij class_weight
+    try:  # pragma: no cover
         from imblearn.over_sampling import RandomOverSampler  # type: ignore
         from imblearn.pipeline import Pipeline as ImbPipeline  # type: ignore
         from imblearn.ensemble import BalancedRandomForestClassifier  # type: ignore
@@ -443,21 +325,11 @@
             ]
         )
     except Exception:
-        from sklearn.pipeline import Pipeline  # lazy import
-
+        from sklearn.pipeline import Pipeline
         classes = np.unique(y)
         weights = compute_class_weight("balanced", classes=classes, y=y)
-        class_weight = {cls: weight for cls, weight in zip(classes, weights)}
-        pipeline = Pipeline(
-            [
-                (
-                    "model",
-                    RandomForestClassifier(
-                        class_weight=class_weight, random_state=42
-                    ),
-                )
-            ]
-        )
+        class_weight = {cls: w for cls, w in zip(classes, weights)}
+        pipeline = Pipeline([("model", RandomForestClassifier(class_weight=class_weight, random_state=42))])
 
     tscv = TimeSeriesSplit(n_splits=n_splits)
 
@@ -472,7 +344,7 @@
         }
 
     search = RandomizedSearchCV(
-        pipeline,
+        estimator=pipeline,
         param_distributions=param_distributions,
         n_iter=n_iter,
         cv=tscv,
@@ -489,24 +361,22 @@
     calibrated_model = CalibratedClassifierCV(best_pipeline, method="isotonic", cv=tscv)
     calibrated_model.fit(X, y)
 
-    from sklearn.base import clone  # lazy import
-
     y_pred = np.empty_like(y)
-    for train_idx, test_idx in tscv.split(X, y):
-        model_clone = clone(best_pipeline)
-        model_clone.fit(X.iloc[train_idx], y[train_idx])
-        y_pred[test_idx] = model_clone.predict(X.iloc[test_idx])
+    for tr, te in tscv.split(X, y):
+        mdl = clone(best_pipeline)
+        mdl.fit(X.iloc[tr], y[tr])
+        y_pred[te] = mdl.predict(X.iloc[te])
 
     precisions, recalls, _, _ = precision_recall_fscore_support(y, y_pred, labels=np.unique(y))
-    metrics = {
-        label: {"precision": float(p), "recall": float(r)}
-        for label, p, r in zip(label_enc.classes_, precisions, recalls)
-    }
+    metrics = {label: {"precision": float(p), "recall": float(r)}
+               for label, p, r in zip(label_enc.classes_, precisions, recalls)}
 
     return calibrated_model, feature_names, label_enc, score, best_params, metrics
 
 
-
+# ---------------------------------------------------------------------
+# Uložení/načtení, inference
+# ---------------------------------------------------------------------
 def save_model(
     model: Any,
     feature_names: Iterable[str],
@@ -514,7 +384,6 @@
     path: str | Path = DEFAULT_MODEL_PATH,
     best_params: Mapping[str, Any] | None = None,
 ) -> None:
-    """Persist model, feature names, label encoder and parameters using ``joblib``."""
     joblib.dump(
         {
             "model": model,
@@ -527,29 +396,14 @@
 
 
 def load_model(path: str | Path = DEFAULT_MODEL_PATH):
-    """Load a persisted model from disk.
-
-    If the file is missing or cannot be unpickled, a deterministic dummy
-    model is returned instead. This keeps tests and the Streamlit app
-    functional without requiring a binary model artifact in the repository.
-    """
     try:
         data = joblib.load(Path(path))
         model = data["model"]
         logger.info("Loaded model type: %s", type(model).__name__)
-        if type(model).__name__ == "DummyModel":
-            logger.warning("Loaded fallback DummyModel; trained artifact missing?")
-        return (
-            model,
-            data["feature_names"],
-            data["label_encoder"],
-            data.get("best_params", {}),
-        )
+        return model, data["feature_names"], data["label_encoder"], data.get("best_params", {})
     except Exception:
         logger.warning("Training RandomForest model because %s is missing", path)
-        model, feature_names, label_enc, _, params, _ = train_model(
-            n_splits=2, n_iter=1, max_samples=200
-        )
+        model, feature_names, label_enc, _, params, _ = train_model(n_splits=2, n_iter=1, max_samples=200)
         save_model(model, feature_names, label_enc, path, params)
         return model, feature_names, label_enc, params
 
@@ -559,29 +413,9 @@
     model_path: str | Path = DEFAULT_MODEL_PATH,
     alpha: float = 0.15,
 ) -> str:
-    """Predict match outcome using a saved model.
-
-    Parameters
-    ----------
-    features:
-        Mapping of feature name to value. Must include the ``feature_names``
-        documented above.
-    model_path:
-        Path to a saved model created by :func:`save_model`.
-    alpha:
-        Shrinkage factor passed to :func:`predict_proba` to dampen extreme
-        probabilities. Values closer to zero apply less shrinkage.
-
-    Returns
-    -------
-    str
-        Predicted full-time result label: ``'H'`` (home win), ``'D'`` (draw) or
-        ``'A'`` (away win).
-    """
     probs = predict_proba(features, model_path=model_path, alpha=alpha)
     reverse = {"Home Win": "H", "Draw": "D", "Away Win": "A"}
-    best = max(probs, key=probs.get)
-    return reverse[best]
+    return reverse[max(probs, key=probs.get)]
 
 
 def construct_features_for_match(
@@ -590,72 +424,37 @@
     away_team: str,
     elo_dict: Mapping[str, float],
 ) -> Dict[str, float]:
-    """Build feature mapping for a single match.
-
-    Parameters
-    ----------
-    df:
-        Historical matches used to compute rolling statistics. Must contain
-        ``Date``, ``HomeTeam``, ``AwayTeam``, ``FTHG`` and ``FTAG`` columns.
-    home_team, away_team:
-        Team names for the upcoming match.
-    elo_dict:
-        Mapping from team name to current ELO rating.
-
-    Returns
-    -------
-    dict
-        Feature mapping adhering to the training schema.
-    """
     df = df.copy()
     df["Date"] = pd.to_datetime(df["Date"], errors="coerce")
     df.sort_values("Date", inplace=True)
 
     def recent_form(team: str) -> float:
-        team_matches = df[(df["HomeTeam"] == team) | (df["AwayTeam"] == team)].tail(5)
-        results: list[float] = []
-        for _, row in team_matches.iterrows():
-            if row["HomeTeam"] == team:
-                if row["FTR"] == "H":
-                    results.append(1)
-                elif row["FTR"] == "D":
-                    results.append(0)
-                else:
-                    results.append(-1)
+        tm = df[(df["HomeTeam"] == team) | (df["AwayTeam"] == team)].tail(5)
+        vals: list[float] = []
+        for _, r in tm.iterrows():
+            if r["HomeTeam"] == team:
+                vals.append(1 if r["FTR"] == "H" else 0 if r["FTR"] == "D" else -1)
             else:
-                if row["FTR"] == "A":
-                    results.append(1)
-                elif row["FTR"] == "D":
-                    results.append(0)
-                else:
-                    results.append(-1)
-        return float(np.mean(results)) if results else 0.0
+                vals.append(1 if r["FTR"] == "A" else 0 if r["FTR"] == "D" else -1)
+        return float(np.mean(vals)) if vals else 0.0
 
     def recent_goals(team: str) -> float:
-        team_matches = df[(df["HomeTeam"] == team) | (df["AwayTeam"] == team)].tail(5)
+        tm = df[(df["HomeTeam"] == team) | (df["AwayTeam"] == team)].tail(5)
         goals: list[float] = []
-        for _, row in team_matches.iterrows():
-            if row["HomeTeam"] == team:
-                goals.append(row.get("FTHG", 0))
-            else:
-                goals.append(row.get("FTAG", 0))
+        for _, r in tm.iterrows():
+            goals.append(r.get("FTHG", 0) if r["HomeTeam"] == team else r.get("FTAG", 0))
         return float(np.mean(goals)) if goals else 0.0
 
     def recent_conceded(team: str) -> float:
-        team_matches = df[(df["HomeTeam"] == team) | (df["AwayTeam"] == team)].tail(5)
+        tm = df[(df["HomeTeam"] == team) | (df["AwayTeam"] == team)].tail(5)
         goals: list[float] = []
-        for _, row in team_matches.iterrows():
-            if row["HomeTeam"] == team:
-                goals.append(row.get("FTAG", 0))
-            else:
-                goals.append(row.get("FTHG", 0))
+        for _, r in tm.iterrows():
+            goals.append(r.get("FTAG", 0) if r["HomeTeam"] == team else r.get("FTHG", 0))
         return float(np.mean(goals)) if goals else 0.0
 
     def last_match_date(team: str) -> pd.Timestamp | None:
-        team_matches = df[(df["HomeTeam"] == team) | (df["AwayTeam"] == team)]
-        if team_matches.empty:
-            return None
-        return team_matches["Date"].max()
+        tm = df[(df["HomeTeam"] == team) | (df["AwayTeam"] == team)]
+        return None if tm.empty else tm["Date"].max()
 
     home_form = recent_form(home_team)
     away_form = recent_form(away_team)
@@ -663,17 +462,17 @@
     away_goals = recent_goals(away_team)
     home_conceded = recent_conceded(home_team)
     away_conceded = recent_conceded(away_team)
+
     elo_diff = elo_dict.get(home_team, 1500) - elo_dict.get(away_team, 1500)
     xg_diff = home_goals - away_goals
     conceded_diff = home_conceded - away_conceded
     home_advantage = 1.0
-    home_last = last_match_date(home_team)
-    away_last = last_match_date(away_team)
-    days_since_last_match = (
-        float((home_last - away_last).days) if home_last and away_last else 0.0
-    )
+
+    h_last = last_match_date(home_team)
+    a_last = last_match_date(away_team)
+    days_since_last_match = float((h_last - a_last).days) if h_last and a_last else 0.0
+
     from utils.poisson_utils.stats import calculate_team_strengths
-
     attack_strength, defense_strength, _ = calculate_team_strengths(df)
     attack_strength_diff = attack_strength.get(home_team, 0.0) - attack_strength.get(away_team, 0.0)
     defense_strength_diff = defense_strength.get(home_team, 0.0) - defense_strength.get(away_team, 0.0)
@@ -700,35 +499,12 @@
     model_path: str | Path = DEFAULT_MODEL_PATH,
     alpha: float = 0.15,
 ) -> Dict[str, float]:
-    """Return outcome probabilities for a feature mapping.
-
-    Parameters
-    ----------
-    features:
-        Feature mapping produced by :func:`construct_features_for_match`.
-    model_data:
-        Optional tuple ``(model, feature_names, label_encoder)`` or
-        ``(model, feature_names, label_encoder, best_params)``. When not
-        provided the model is loaded from ``model_path``.
-    model_path:
-        Path to the saved model, used only when ``model_data`` is ``None``.
-    alpha:
-        Shrinkage factor applied to predicted probabilities to dampen extreme
-        values. The probabilities are blended with a uniform prior using this
-        parameter.
-
-    Returns
-    -------
-    dict
-        Mapping of ``"Home Win"``, ``"Draw"`` and ``"Away Win"`` to
-        percentages summing to 100.
-    """
     if model_data is None:
         model_data = load_model(model_path)
     model, feature_names, label_enc = model_data[:3]
     X = _clip_features(pd.DataFrame([features], columns=feature_names))
     probs = model.predict_proba(X)[0]
-    # shrink towards uniform prior to dampen extreme probabilities
+    # shrink k uniformnímu prioru (tlumí extrémy)
     probs = (1 - alpha) * probs + alpha * (1.0 / len(probs))
     probs = probs / probs.sum()
     labels = label_enc.inverse_transform(np.arange(len(probs)))
@@ -737,27 +513,14 @@
 
 
 def load_over25_model(path: str | Path = DEFAULT_OVER25_MODEL_PATH):
-    """Load a persisted over/under 2.5 goals model.
-
-    If the artifact is missing, a deterministic dummy model returning
-    uniform probabilities is used so that the application remains
-    functional without the trained binary classifier.
-    """
     try:
         data = joblib.load(Path(path))
         return data["model"], data["feature_names"], data.get("label_encoder")
     except Exception:
         logger.warning("Training over/under model because %s is missing", path)
-        model, feature_names, label_enc, _, params, _ = train_over25_model(
-            n_splits=2, n_iter=1, max_samples=200
-        )
+        model, feature_names, label_enc, _, params, _ = train_over25_model(n_splits=2, n_iter=1, max_samples=200)
         joblib.dump(
-            {
-                "model": model,
-                "feature_names": list(feature_names),
-                "label_encoder": label_enc,
-                "best_params": params,
-            },
+            {"model": model, "feature_names": list(feature_names), "label_encoder": label_enc, "best_params": params},
             Path(path),
         )
         return model, feature_names, label_enc
@@ -769,20 +532,6 @@
     model_path: str | Path = DEFAULT_OVER25_MODEL_PATH,
     alpha: float = 0.15,
 ) -> float:
-    """Return the probability (0-100) that total goals exceed 2.5.
-
-    Parameters
-    ----------
-    features:
-        Feature mapping produced by :func:`construct_features_for_match`.
-    model_data:
-        Optional tuple ``(model, feature_names, label_encoder)``. When not
-        provided the model is loaded from ``model_path``.
-    model_path:
-        Path to the saved model, used only when ``model_data`` is ``None``.
-    alpha:
-        Shrinkage factor applied to the over/under probability. Values closer
-        to zero apply less shrinkage toward 50%."""
     if model_data is None:
         model_data = load_over25_model(model_path)
     model, feature_names, label_enc = model_data
