"""Lightweight Random Forest helpers used by the Streamlit app.

Updated to better handle different data providers and improved error handling.
"""

from __future__ import annotations

from pathlib import Path
from typing import Any, Dict, Iterable, Mapping, Tuple, Optional

import joblib
import numpy as np
import pandas as pd

from .dummy_model import DummyModel, SimpleLabelEncoder

DEFAULT_MODEL_PATH = Path(__file__).with_name("random_forest_model.joblib")
DEFAULT_OVER25_MODEL_PATH = Path(__file__).with_name(
    "random_forest_over25_model.joblib"
)


def load_csv_data(data_dir: str | Path = "data") -> pd.DataFrame:
    """Load match data from local CSV files.

    The project originally fetched training data from an external API.  For
    offline use we instead read the prepared ``*_combined_full_updated.csv``
    files from ``data_dir`` and reshape them into the FBR-like format expected
    by the existing feature engineering pipeline.
    """
    data_dir = Path(data_dir)
    frames: list[pd.DataFrame] = []
    for csv in sorted(data_dir.glob("*_combined_full_updated.csv")):
        df = pd.read_csv(csv)
        if "Date" in df.columns:
            df["Date"] = pd.to_datetime(df["Date"], errors="coerce")
        frames.append(df)

    if not frames:
        raise FileNotFoundError(f"No training files found in {data_dir}")

    df = pd.concat(frames, ignore_index=True)
    df.sort_values("Date", inplace=True)
    df = _add_elo_difference(df)

    # pseudo xG derived purely from shot counts (0.1*shots + 0.3*sot)
    shots_h = df.get("HS", pd.Series(0, index=df.index))
    shots_a = df.get("AS", pd.Series(0, index=df.index))
    sot_h = df.get("HST", pd.Series(0, index=df.index))
    sot_a = df.get("AST", pd.Series(0, index=df.index))
    xg_h = 0.1 * shots_h + 0.3 * sot_h
    xg_a = 0.1 * shots_a + 0.3 * sot_a

    # Map football-data column names to FBR-style names used internally
    out = pd.DataFrame(
        {
            "date": df["Date"],
            "team_name_H": df["HomeTeam"],
            "team_name_A": df["AwayTeam"],
            "gf_H": df["FTHG"],
            "gf_A": df["FTAG"],
            "ga_H": df["FTAG"],
            "ga_A": df["FTHG"],
            # pseudo expected goals from shots
            "xg_H": xg_h,
            "xg_A": xg_a,
            "xga_H": xg_a,
            "xga_A": xg_h,
            "shots_H": shots_h,
            "shots_A": shots_a,
            "sot_H": sot_h,
            "sot_A": sot_a,
            "FTR": df["FTR"],
            "B365H": df.get("B365H"),
            "B365D": df.get("B365D"),
            "B365A": df.get("B365A"),
            "B365>2.5": df.get("B365>2.5"),
            "B365<2.5": df.get("B365<2.5"),
            "elo_diff": df["elo_diff"],
        }
    )

    return out


def _add_elo_difference(df: pd.DataFrame, k: int = 20) -> pd.DataFrame:
    """Compute and append ``elo_diff`` from historical results.

    Parameters mirror the simple approach from :mod:`tests.test_random_forest_model`
    where ratings start at 1500 and are updated after each match.
    """
    df = df.copy()
    teams = pd.unique(df[["HomeTeam", "AwayTeam"]].values.ravel())
    ratings: Dict[str, float] = {team: 1500.0 for team in teams}
    diffs: list[float] = []

    for _, row in df.iterrows():
        h, a, res = row["HomeTeam"], row["AwayTeam"], row["FTR"]
        diffs.append(ratings[h] - ratings[a])
        res_home = 1 if res == "H" else 0.5 if res == "D" else 0
        exp_home = 1 / (1 + 10 ** ((ratings[a] - ratings[h]) / 400))
        ratings[h] += k * (res_home - exp_home)
        ratings[a] += k * ((1 - res_home) - (1 - exp_home))

    df["elo_diff"] = diffs
    return df


class SampleWeightPipeline:
    """Minimal pipeline that forwards ``sample_weight`` to the final estimator."""

    def __init__(self, steps):
        from sklearn.pipeline import Pipeline

        self.pipeline = Pipeline(steps)

    def fit(self, X, y, sample_weight=None, **fit_params):
        if sample_weight is not None:
            last_step = self.pipeline.steps[-1][0] + "__sample_weight"
            fit_params[last_step] = sample_weight
        return self.pipeline.fit(X, y, **fit_params)

    def predict(self, X):
        return self.pipeline.predict(X)

    def predict_proba(self, X):
        return self.pipeline.predict_proba(X)

    def get_params(self, *args, **kwargs):
        return self.pipeline.get_params(*args, **kwargs)

    def set_params(self, *args, **kwargs):
        return self.pipeline.set_params(*args, **kwargs)


def _clip_features(df: pd.DataFrame) -> pd.DataFrame:
    """Clip extreme feature values to reasonable ranges."""
    df = df.copy()
    bounds = {
        "home_recent_form": (-1, 1),
        "away_recent_form": (-1, 1),
        "elo_diff": (-400, 400),
        "xg_diff": (-5, 5),
        "xga_diff": (-5, 5),
        "goal_balance_diff": (-5, 5),
        "shots_diff": (-20, 20),
        "shot_target_diff": (-10, 10),
        "shot_accuracy_diff": (-1, 1),
        "conversion_rate_diff": (-1, 1),
        "def_compactness_diff": (-10, 10),
        "days_since_last_match": (-30, 30),
        "attack_strength_diff": (-3, 3),
        "defense_strength_diff": (-3, 3),
    }
    for col, (lo, hi) in bounds.items():
        if col in df.columns:
            df.loc[:, col] = df[col].clip(lo, hi)
    return df


def _expected_calibration_error(y_true: np.ndarray, prob: np.ndarray, n_bins: int = 10) -> float:
    """Compute expected calibration error for binary outcomes."""
    bins = np.linspace(0.0, 1.0, n_bins + 1)
    ece = 0.0
    for i in range(n_bins):
        mask = (prob >= bins[i]) & (prob < bins[i + 1])
        if np.any(mask):
            acc = np.mean(y_true[mask])
            conf = np.mean(prob[mask])
            ece += abs(acc - conf) * (np.sum(mask) / len(prob))
    return float(ece)


def _prepare_features(df: pd.DataFrame) -> Tuple[pd.DataFrame, np.ndarray, Iterable[str], Any]:
    """Create feature matrix and labels from FBR-style match dataframe."""
    df = df.copy()

    required_cols = [
        "date",
        "team_name_H",
        "team_name_A",
        "gf_H",
        "gf_A",
        "ga_H",
        "ga_A",
        "xg_H",
        "xg_A",
        "xga_H",
        "xga_A",
        "shots_H",
        "shots_A",
        "sot_H",
        "sot_A",
    ]
    missing = [c for c in required_cols if c not in df.columns]
    if missing:
        raise ValueError(f"Missing required columns: {missing}")

    df["date"] = pd.to_datetime(df["date"], errors="coerce")
    df.sort_values("date", inplace=True)

    results = {"H": 1, "D": 0, "A": -1}
    result_col = "FTR" if "FTR" in df.columns else "outcome"
    if result_col not in df.columns:
        raise ValueError("DataFrame must contain 'FTR' or 'outcome'")
    df["home_result"] = df[result_col].map(results)
    df["away_result"] = -df["home_result"]
    df["home_recent_form"] = df.groupby("team_name_H")["home_result"].transform(
        lambda x: x.shift().rolling(5, min_periods=1).mean()
    )
    df["away_recent_form"] = df.groupby("team_name_A")["away_result"].transform(
        lambda x: x.shift().rolling(5, min_periods=1).mean()
    )
    df.drop(columns=["home_result", "away_result"], inplace=True)

    df["home_xg"] = df.groupby("team_name_H")["xg_H"].transform(lambda x: x.shift().rolling(5, min_periods=1).mean())
    df["away_xg"] = df.groupby("team_name_A")["xg_A"].transform(lambda x: x.shift().rolling(5, min_periods=1).mean())
    df["xg_diff"] = df["home_xg"] - df["away_xg"]

    df["home_xga"] = df.groupby("team_name_H")["xga_H"].transform(lambda x: x.shift().rolling(5, min_periods=1).mean())
    df["away_xga"] = df.groupby("team_name_A")["xga_A"].transform(lambda x: x.shift().rolling(5, min_periods=1).mean())
    df["xga_diff"] = df["home_xga"] - df["away_xga"]

    home_gf = df.groupby("team_name_H")["gf_H"].transform(lambda x: x.shift().rolling(5, min_periods=1).mean())
    away_gf = df.groupby("team_name_A")["gf_A"].transform(lambda x: x.shift().rolling(5, min_periods=1).mean())
    home_ga = df.groupby("team_name_H")["ga_H"].transform(lambda x: x.shift().rolling(5, min_periods=1).mean())
    away_ga = df.groupby("team_name_A")["ga_A"].transform(lambda x: x.shift().rolling(5, min_periods=1).mean())
    df["goal_balance_diff"] = (home_gf - home_ga) - (away_gf - away_ga)

    df["home_shots"] = df.groupby("team_name_H")["shots_H"].transform(lambda x: x.shift().rolling(5, min_periods=1).mean())
    df["away_shots"] = df.groupby("team_name_A")["shots_A"].transform(lambda x: x.shift().rolling(5, min_periods=1).mean())
    df["shots_diff"] = df["home_shots"] - df["away_shots"]

    df["home_sot"] = df.groupby("team_name_H")["sot_H"].transform(lambda x: x.shift().rolling(5, min_periods=1).mean())
    df["away_sot"] = df.groupby("team_name_A")["sot_A"].transform(lambda x: x.shift().rolling(5, min_periods=1).mean())
    df["shot_target_diff"] = df["home_sot"] - df["away_sot"]

    # Efficiency metrics
    df["shot_accuracy_diff"] = (df["home_sot"] / df["home_shots"]).replace([np.inf, -np.inf], np.nan) - (
        df["away_sot"] / df["away_shots"]
    ).replace([np.inf, -np.inf], np.nan)

    df["conversion_rate_diff"] = (home_gf / df["home_shots"]).replace([np.inf, -np.inf], np.nan) - (
        away_gf / df["away_shots"]
    ).replace([np.inf, -np.inf], np.nan)

    home_shots_against = df.groupby("team_name_H")["shots_A"].transform(
        lambda x: x.shift().rolling(5, min_periods=1).mean()
    )
    away_shots_against = df.groupby("team_name_A")["shots_H"].transform(
        lambda x: x.shift().rolling(5, min_periods=1).mean()
    )
    home_def = (home_shots_against / home_ga).replace([np.inf, -np.inf], np.nan)
    away_def = (away_shots_against / away_ga).replace([np.inf, -np.inf], np.nan)
    df["def_compactness_diff"] = home_def - away_def

<<<<<<< HEAD
    df.loc[:, "shot_accuracy_diff"] = df["shot_accuracy_diff"].fillna(0.0)
    df.loc[:, "conversion_rate_diff"] = df["conversion_rate_diff"].fillna(0.0)
    df.loc[:, "def_compactness_diff"] = df["def_compactness_diff"].fillna(0.0)
=======
    df["shot_accuracy_diff"].fillna(0.0, inplace=True)
    df["conversion_rate_diff"].fillna(0.0, inplace=True)
    df["def_compactness_diff"].fillna(0.0, inplace=True)
>>>>>>> ff4ad69d

    df.drop(
        columns=[
            "home_shots",
            "away_shots",
            "home_sot",
            "away_sot",
            "home_xg",
            "away_xg",
            "home_xga",
            "away_xga",
        ],
        inplace=True,
        errors="ignore",
    )

    df["home_last"] = df.groupby("team_name_H")["date"].shift()
    df["away_last"] = df.groupby("team_name_A")["date"].shift()
    df["home_rest"] = (df["date"] - df["home_last"]).dt.days
    df["away_rest"] = (df["date"] - df["away_last"]).dt.days
    df["days_since_last_match"] = df["home_rest"] - df["away_rest"]
    df.drop(columns=["home_last", "away_last", "home_rest", "away_rest"], inplace=True)

    from utils.poisson_utils.stats import calculate_team_strengths

    tmp = df.rename(
        columns={"team_name_H": "HomeTeam", "team_name_A": "AwayTeam", "gf_H": "FTHG", "gf_A": "FTAG"}
    )
    attack_strength, defense_strength, _ = calculate_team_strengths(tmp)
    df["attack_strength_diff"] = df["team_name_H"].map(attack_strength) - df["team_name_A"].map(attack_strength)
    df["defense_strength_diff"] = df["team_name_H"].map(defense_strength) - df["team_name_A"].map(defense_strength)

    df["home_advantage"] = 1.0

    features = [
        "home_recent_form",
        "away_recent_form",
        "elo_diff",
        "xg_diff",
        "xga_diff",
        "goal_balance_diff",
        "shots_diff",
        "shot_target_diff",
        "shot_accuracy_diff",
        "conversion_rate_diff",
        "def_compactness_diff",
        "home_advantage",
        "days_since_last_match",
        "attack_strength_diff",
        "defense_strength_diff",
    ]

    X = _clip_features(df[features])
    y_raw = df[result_col].astype(str)
    mask = X.notna().all(axis=1) & y_raw.notna()
    X = X[mask]
    y_raw = y_raw[mask]

    from sklearn.preprocessing import LabelEncoder

    label_enc = LabelEncoder()
    y = label_enc.fit_transform(y_raw)
    return X, y, features, label_enc


def train_model(
    df: pd.DataFrame,
    n_splits: int = 5,
    recent_years: int | None = None,
    n_iter: int = 20,
    max_samples: int | None = None,
    param_distributions: Mapping[str, Iterable[Any]] | None = None,
) -> Tuple[Any, Iterable[str], Any, float, Dict[str, Any], Dict[str, Dict[str, float]]]:
    """Train RandomForest model for match outcome prediction using FBR API data."""
    from sklearn.ensemble import RandomForestClassifier
    from sklearn.model_selection import TimeSeriesSplit, RandomizedSearchCV
    from sklearn.calibration import CalibratedClassifierCV
    from sklearn.metrics import precision_recall_fscore_support, log_loss
    from sklearn.base import clone

    df = df.copy()
    if recent_years is not None and "date" in df.columns:
        cutoff = df["date"].max() - pd.DateOffset(years=recent_years)
        df = df[df["date"] >= cutoff]
    if max_samples is not None:
        df = df.tail(max_samples)

    X, y, feature_names, label_enc = _prepare_features(df)

    if param_distributions is None:
        param_distributions = {
            "n_estimators": [50, 100, 200],
            "max_depth": [None, 5, 10, 20],
            "min_samples_split": [2, 5, 10],
            "min_samples_leaf": [1, 2, 4],
            "max_features": ["sqrt", "log2", None],
            "bootstrap": [True, False],
        }

    tscv = TimeSeriesSplit(n_splits=n_splits)
    search = RandomizedSearchCV(
        estimator=RandomForestClassifier(random_state=42),
        param_distributions=param_distributions,
        n_iter=n_iter,
        cv=tscv,
        random_state=42,
        n_jobs=-1,
        scoring="neg_log_loss",
    )
    search.fit(X, y)
    best_model = search.best_estimator_
    score = float(-search.best_score_)

    calibrated = CalibratedClassifierCV(best_model, method="isotonic", cv=tscv)
    calibrated.fit(X, y)

    probs_cv = np.full((len(X), len(label_enc.classes_)), np.nan)
    for train_idx, test_idx in tscv.split(X):
        model = clone(best_model)
        model.fit(X.iloc[train_idx], y[train_idx])
        probs_cv[test_idx] = model.predict_proba(X.iloc[test_idx])
    mask_cv = ~np.isnan(probs_cv).any(axis=1)
    y_eval = y[mask_cv]
    probs_eval = probs_cv[mask_cv]
    y_pred = probs_eval.argmax(axis=1)
    precisions, recalls, _, _ = precision_recall_fscore_support(
        y_eval, y_pred, labels=np.arange(len(label_enc.classes_))
    )

    per_class: Dict[str, Dict[str, float]] = {}
    for idx, label in enumerate(label_enc.classes_):
        y_true_bin = (y_eval == idx).astype(int)
        prob = probs_eval[:, idx]
        brier = float(np.mean((prob - y_true_bin) ** 2))
        ece = _expected_calibration_error(y_true_bin, prob)
        per_class[label] = {
            "precision": float(precisions[idx]),
            "recall": float(recalls[idx]),
            "brier": brier,
            "ece": ece,
        }

    freq = np.bincount(y_eval) / len(y_eval)
    frequency_ll = float(log_loss(y_eval, np.tile(freq, (len(y_eval), 1))))

    bookmaker_ll = None
    book_cols_options = [
        ("B365H", "B365D", "B365A"),
        ("b365_home", "b365_draw", "b365_away"),
    ]
    for cols in book_cols_options:
        if all(c in df.columns for c in cols):
            odds = df.loc[X.index[mask_cv], list(cols)].astype(float)
            odds = odds.replace([np.inf, -np.inf], np.nan).dropna()
            if odds.empty:
                continue
            probs = 1 / odds
            probs = probs.div(probs.sum(axis=1), axis=0)
            bookmaker_ll = float(log_loss(y_eval[odds.index], probs.values))
            break

    metrics = {
        "per_class": per_class,
        "baselines": {
            "frequency_log_loss": frequency_ll,
            "bookmaker_log_loss": bookmaker_ll,
        },
    }

    return calibrated, feature_names, label_enc, score, search.best_params_, metrics


def train_over25_model(
    df: pd.DataFrame,
    n_splits: int = 5,
    recent_years: int | None = None,
    n_iter: int = 20,
    max_samples: int | None = None,
    param_distributions: Mapping[str, Iterable[Any]] | None = None,
) -> Tuple[Any, Iterable[str], Any, float, Dict[str, Any], Dict[str, Dict[str, float]]]:
    """Train RandomForest model for Over/Under 2.5 prediction using FBR API data."""
    from sklearn.ensemble import RandomForestClassifier
    from sklearn.model_selection import TimeSeriesSplit, RandomizedSearchCV
    from sklearn.calibration import CalibratedClassifierCV
    from sklearn.preprocessing import LabelEncoder
    from sklearn.metrics import precision_recall_fscore_support, log_loss
    from sklearn.base import clone

    df = df.copy()
    if recent_years is not None and "date" in df.columns:
        cutoff = df["date"].max() - pd.DateOffset(years=recent_years)
        df = df[df["date"] >= cutoff]
    if max_samples is not None:
        df = df.tail(max_samples)

    df["over25"] = np.where(df["gf_H"] + df["gf_A"] > 2.5, "Over 2.5", "Under 2.5")
    X, _, feature_names, _ = _prepare_features(df)
    y_raw = df.loc[X.index, "over25"]

    label_enc = LabelEncoder()
    y = label_enc.fit_transform(y_raw)

    if param_distributions is None:
        param_distributions = {
            "n_estimators": [50, 100, 200],
            "max_depth": [None, 5, 10, 20],
            "min_samples_split": [2, 5, 10],
            "min_samples_leaf": [1, 2, 4],
            "max_features": ["sqrt", "log2", None],
            "bootstrap": [True, False],
        }

    tscv = TimeSeriesSplit(n_splits=n_splits)
    search = RandomizedSearchCV(
        estimator=RandomForestClassifier(random_state=42),
        param_distributions=param_distributions,
        n_iter=n_iter,
        cv=tscv,
        random_state=42,
        n_jobs=-1,
        scoring="neg_log_loss",
    )
    search.fit(X, y)
    best_model = search.best_estimator_
    score = float(-search.best_score_)

    calibrated = CalibratedClassifierCV(best_model, method="isotonic", cv=tscv)
    calibrated.fit(X, y)

    probs_cv = np.full((len(X), len(label_enc.classes_)), np.nan)
    for train_idx, test_idx in tscv.split(X):
        model = clone(best_model)
        model.fit(X.iloc[train_idx], y[train_idx])
        probs_cv[test_idx] = model.predict_proba(X.iloc[test_idx])
    mask_cv = ~np.isnan(probs_cv).any(axis=1)
    y_eval = y[mask_cv]
    probs_eval = probs_cv[mask_cv]
    y_pred = probs_eval.argmax(axis=1)
    precisions, recalls, _, _ = precision_recall_fscore_support(
        y_eval, y_pred, labels=np.arange(len(label_enc.classes_))
    )

    per_class: Dict[str, Dict[str, float]] = {}
    for idx, label in enumerate(label_enc.classes_):
        y_true_bin = (y_eval == idx).astype(int)
        prob = probs_eval[:, idx]
        brier = float(np.mean((prob - y_true_bin) ** 2))
        ece = _expected_calibration_error(y_true_bin, prob)
        per_class[label] = {
            "precision": float(precisions[idx]),
            "recall": float(recalls[idx]),
            "brier": brier,
            "ece": ece,
        }

    freq = np.bincount(y_eval) / len(y_eval)
    frequency_ll = float(log_loss(y_eval, np.tile(freq, (len(y_eval), 1))))

    bookmaker_ll = None
    book_cols_options = [
        ("B365>2.5", "B365<2.5"),
        ("b365_over25", "b365_under25"),
    ]
    for cols in book_cols_options:
        if all(c in df.columns for c in cols):
            odds = df.loc[X.index[mask_cv], list(cols)].astype(float)
            odds = odds.replace([np.inf, -np.inf], np.nan).dropna()
            if odds.empty:
                continue
            probs = 1 / odds
            probs = probs.div(probs.sum(axis=1), axis=0)
            bookmaker_ll = float(log_loss(y_eval[odds.index], probs.values))
            break

    metrics = {
        "per_class": per_class,
        "baselines": {
            "frequency_log_loss": frequency_ll,
            "bookmaker_log_loss": bookmaker_ll,
        },
    }

    return calibrated, feature_names, label_enc, score, search.best_params_, metrics


def save_model(
    model: Any,
    feature_names: Iterable[str],
    label_encoder: Any,
    path: str | Path = DEFAULT_MODEL_PATH,
    best_params: Mapping[str, Any] | None = None,
) -> None:
    """Save model, feature names and label encoder to disk."""
    joblib.dump(
        {
            "model": model,
            "feature_names": list(feature_names),
            "label_encoder": label_encoder,
            "best_params": best_params or {},
        },
        Path(path),
    )


def load_model(path: str | Path = DEFAULT_MODEL_PATH) -> Tuple[Any, Iterable[str], Any]:
    """Load the outcome model from disk.

    If loading fails, a very small dummy model with a fixed feature set is
    returned so the application continues to work in a limited fashion.
    """
    try:
        data = joblib.load(Path(path))
        print(f"Successfully loaded model from {path}")
        return data["model"], data["feature_names"], data.get("label_encoder")
    except Exception as e:
        print(f"Could not load model from {path}: {e}")
        print("Falling back to dummy model")
        return DummyModel(), [
            "home_recent_form",
            "away_recent_form",
            "elo_diff",
            "xg_diff",
            "xga_diff",
            "goal_balance_diff",
            "shots_diff",
            "shot_target_diff",
            "shot_accuracy_diff",
            "conversion_rate_diff",
            "def_compactness_diff",
            "home_advantage",
            "days_since_last_match",
            "attack_strength_diff",
            "defense_strength_diff",
        ], SimpleLabelEncoder()


def load_over25_model(
    path: str | Path = DEFAULT_OVER25_MODEL_PATH,
) -> Tuple[Any, Iterable[str], Any]:
    """Load the Over/Under 2.5 model from disk or return a dummy one."""
    try:
        data = joblib.load(Path(path))
        print(f"Successfully loaded over2.5 model from {path}")
        return data["model"], data["feature_names"], data.get("label_encoder")
    except Exception as e:
        print(f"Could not load over2.5 model from {path}: {e}")
        print("Falling back to dummy model")
        return DummyModel(), [
            "home_recent_form",
            "away_recent_form",
            "elo_diff",
            "xg_diff",
            "xga_diff",
            "goal_balance_diff",
            "shots_diff",
            "shot_target_diff",
            "shot_accuracy_diff",
            "conversion_rate_diff",
            "def_compactness_diff",
            "home_advantage",
            "days_since_last_match",
            "attack_strength_diff",
            "defense_strength_diff",
        ], SimpleLabelEncoder()


def construct_features_for_match(
    df: pd.DataFrame,
    home_team: str,
    away_team: str,
    elo_dict: Dict[str, float],
    debug: bool = False,
) -> Dict[str, float]:
    """Construct feature mapping for a single match from FBR stats.

    Updated with better error handling and debug information.
    
    Args:
        df: DataFrame with match history in FBR format
        home_team: Name of home team
        away_team: Name of away team  
        elo_dict: Dictionary mapping team names to ELO ratings
        debug: If True, print debug information
    """
    if df.empty:
        print("Warning: Empty DataFrame provided")
        return _get_default_features(home_team, away_team, elo_dict)

    df = df.copy()
    
    # Handle different date column names
    date_col = None
    for col in ["date", "Date", "DATE"]:
        if col in df.columns:
            date_col = col
            break
    
    if date_col is None:
        print("Warning: No date column found")
        return _get_default_features(home_team, away_team, elo_dict)
    
    df[date_col] = pd.to_datetime(df[date_col], errors="coerce")
    df = df.dropna(subset=[date_col])  # Remove rows with invalid dates
    df.sort_values(date_col, inplace=True)
    
    if debug:
        print(f"DataFrame shape: {df.shape}")
        print(f"Date range: {df[date_col].min()} to {df[date_col].max()}")
        print(f"Columns: {list(df.columns)}")

    def recent_form(team: str, window: int = 5) -> float:
        """Calculate recent form for a team (last N matches)."""
        home_matches = df[df.get("team_name_H") == team]
        away_matches = df[df.get("team_name_A") == team]
        all_matches = pd.concat([home_matches, away_matches]).sort_values(date_col)
        recent_matches = all_matches.tail(window)
        
        if debug:
            print(f"{team} recent matches: {len(recent_matches)}")
        
        vals: list[float] = []
        for _, r in recent_matches.iterrows():
            if r.get("team_name_H") == team:
                gf, ga = r.get("gf_H", 0), r.get("ga_H", 0)
            else:
                gf, ga = r.get("gf_A", 0), r.get("ga_A", 0)
            
            if pd.isna(gf) or pd.isna(ga):
                continue
                
            vals.append(1 if gf > ga else 0 if gf == ga else -1)
        
        return float(np.mean(vals)) if vals else 0.0

    def rolling_avg(team: str, col_home: str, col_away: str, window: int = 5) -> float:
        """Calculate rolling average for a stat."""
        home_matches = df[df.get("team_name_H") == team]
        away_matches = df[df.get("team_name_A") == team]
        all_matches = pd.concat([home_matches, away_matches]).sort_values(date_col)
        recent_matches = all_matches.tail(window)
        
        vals: list[float] = []
        for _, r in recent_matches.iterrows():
            if r.get("team_name_H") == team:
                val = r.get(col_home, 0.0)
            else:
                val = r.get(col_away, 0.0)
            
            if not pd.isna(val):
                vals.append(float(val))
        
        return float(np.mean(vals)) if vals else 0.0

    def last_match_date(team: str) -> Optional[pd.Timestamp]:
        """Get date of last match for a team."""
        home_matches = df[df.get("team_name_H") == team]
        away_matches = df[df.get("team_name_A") == team]
        all_matches = pd.concat([home_matches, away_matches])
        
        if all_matches.empty:
            return None
        return all_matches[date_col].max()

    # Calculate features
    try:
        home_form = recent_form(home_team)
        away_form = recent_form(away_team)

        home_xg = rolling_avg(home_team, "xg_H", "xg_A")
        away_xg = rolling_avg(away_team, "xg_H", "xg_A")
        xg_diff = home_xg - away_xg

        home_xga = rolling_avg(home_team, "xga_H", "xga_A")
        away_xga = rolling_avg(away_team, "xga_H", "xga_A")
        xga_diff = home_xga - away_xga

        home_gf = rolling_avg(home_team, "gf_H", "gf_A")
        away_gf = rolling_avg(away_team, "gf_H", "gf_A")
        home_ga = rolling_avg(home_team, "ga_H", "ga_A")
        away_ga = rolling_avg(away_team, "ga_H", "ga_A")
        goal_balance_diff = (home_gf - home_ga) - (away_gf - away_ga)

        home_shots = rolling_avg(home_team, "shots_H", "shots_A")
        away_shots = rolling_avg(away_team, "shots_H", "shots_A")
        shots_diff = home_shots - away_shots

        home_sot = rolling_avg(home_team, "sot_H", "sot_A")
        away_sot = rolling_avg(away_team, "sot_H", "sot_A")
        shot_target_diff = home_sot - away_sot

        shot_accuracy_diff = (
            (home_sot / home_shots) if home_shots else 0.0
        ) - ((away_sot / away_shots) if away_shots else 0.0)

        conversion_rate_diff = (
            (home_gf / home_shots) if home_shots else 0.0
        ) - ((away_gf / away_shots) if away_shots else 0.0)

        home_shots_against = rolling_avg(home_team, "shots_A", "shots_H")
        away_shots_against = rolling_avg(away_team, "shots_A", "shots_H")
        def_compactness_diff = (
            (home_shots_against / home_ga) if home_ga else 0.0
        ) - ((away_shots_against / away_ga) if away_ga else 0.0)

        h_last = last_match_date(home_team)
        a_last = last_match_date(away_team)
        days_since_last = float((h_last - a_last).days) if h_last and a_last else 0.0

        # Try to calculate attack/defense strength
        attack_strength_diff = 0.0
        defense_strength_diff = 0.0
        try:
            from utils.poisson_utils.stats import calculate_team_strengths

            required_cols = [date_col, "team_name_H", "team_name_A", "gf_H", "gf_A"]
            if all(col in df.columns for col in required_cols):
                tmp = df[required_cols].rename(
                    columns={
                        date_col: "Date",
                        "team_name_H": "HomeTeam", 
                        "team_name_A": "AwayTeam",
                        "gf_H": "FTHG",
                        "gf_A": "FTAG",
                    }
                )
                atk, dfn, _ = calculate_team_strengths(tmp)
                attack_strength_diff = atk.get(home_team, 0.0) - atk.get(away_team, 0.0)
                defense_strength_diff = dfn.get(home_team, 0.0) - dfn.get(away_team, 0.0)
        except Exception as e:
            if debug:
                print(f"Could not calculate team strengths: {e}")

        features = {
            "home_recent_form": home_form,
            "away_recent_form": away_form,
            "elo_diff": float(elo_dict.get(home_team, 1500) - elo_dict.get(away_team, 1500)),
            "xg_diff": xg_diff,
            "xga_diff": xga_diff,
            "goal_balance_diff": goal_balance_diff,
            "shots_diff": shots_diff,
            "shot_target_diff": shot_target_diff,
            "shot_accuracy_diff": shot_accuracy_diff,
            "conversion_rate_diff": conversion_rate_diff,
            "def_compactness_diff": def_compactness_diff,
            "home_advantage": 1.0,
            "days_since_last_match": days_since_last,
            "attack_strength_diff": attack_strength_diff,
            "defense_strength_diff": defense_strength_diff,
        }
        
        if debug:
            print("Calculated features:")
            for k, v in features.items():
                print(f"  {k}: {v:.3f}")
        
        return features
        
    except Exception as e:
        print(f"Error calculating features: {e}")
        return _get_default_features(home_team, away_team, elo_dict)


def _get_default_features(home_team: str, away_team: str, elo_dict: Dict[str, float]) -> Dict[str, float]:
    """Return default features when calculation fails."""
    return {
        "home_recent_form": 0.0,
        "away_recent_form": 0.0,
        "elo_diff": float(elo_dict.get(home_team, 1500) - elo_dict.get(away_team, 1500)),
        "xg_diff": 0.0,
        "xga_diff": 0.0,
        "goal_balance_diff": 0.0,
        "shots_diff": 0.0,
        "shot_target_diff": 0.0,
        "shot_accuracy_diff": 0.0,
        "conversion_rate_diff": 0.0,
        "def_compactness_diff": 0.0,
        "home_advantage": 1.0,
        "days_since_last_match": 0.0,
        "attack_strength_diff": 0.0,
        "defense_strength_diff": 0.0,
    }


def predict_proba(
    features: Dict[str, float],
    model_data: Tuple[Any, Iterable[str], Any] | None = None,
    model_path: str | Path = DEFAULT_MODEL_PATH,
    alpha: float = 0.15,
    debug: bool = False,
) -> Dict[str, float]:
    """Return outcome probabilities (Home/Draw/Away) in percent."""

    if model_data is None:
        model_data = load_model(model_path)
    
    model, feature_names, label_enc = model_data
    
    # Ensure all required features are present
    feature_vector = []
    for fname in feature_names:
        val = features.get(fname, 0.0)
        if pd.isna(val):
            val = 0.0
        feature_vector.append(val)
    
    if debug:
        print(f"Feature vector length: {len(feature_vector)}")
        print(f"Expected features: {len(feature_names)}")
    
    X = np.array([feature_vector])
    
    try:
        probs = model.predict_proba(X)[0]
        # Apply smoothing
        probs = (1 - alpha) * probs + alpha * (1.0 / len(probs))
        
        # Map to readable labels
        if hasattr(label_enc, 'inverse_transform'):
            labels = label_enc.inverse_transform(np.arange(len(probs)))
        else:
            labels = ["H", "D", "A"]  # Default labels
            
        mapping = {"H": "Home Win", "D": "Draw", "A": "Away Win"}
        result = {mapping.get(lbl, lbl): float(p * 100) for lbl, p in zip(labels, probs)}
        
        if debug:
            print(f"Prediction probabilities: {result}")
            
        return result
        
    except Exception as e:
        print(f"Error making prediction: {e}")
        # Return default probabilities
        return {"Home Win": 33.33, "Draw": 33.33, "Away Win": 33.34}


def predict_over25_proba(
    features: Dict[str, float],
    model_data: Tuple[Any, Iterable[str], Any] | None = None,
    model_path: str | Path = DEFAULT_OVER25_MODEL_PATH,
    alpha: float = 0.05,
    debug: bool = False,
) -> float:
    """Return probability (0-100) that a match finishes Over 2.5 goals."""

    if model_data is None:
        model_data = load_over25_model(model_path)
    
    model, feature_names, label_enc = model_data
    
    # Ensure all required features are present
    feature_vector = []
    for fname in feature_names:
        val = features.get(fname, 0.0)
        if pd.isna(val):
            val = 0.0
        feature_vector.append(val)
    
    X = np.array([feature_vector])
    
    try:
        raw_proba = model.predict_proba(X)[0]

        if label_enc is not None and hasattr(label_enc, 'classes_'):
            expected = np.arange(len(label_enc.classes_))
            model_classes = getattr(model, "classes_", expected)
            probs_full = np.zeros(len(expected))
            
            for p, cls in zip(raw_proba, model_classes):
                if int(cls) < len(probs_full):
                    probs_full[int(cls)] = p
                    
            classes = label_enc.inverse_transform(np.arange(len(expected)))
            
            try:
                over_idx = list(classes).index("Over 2.5")
                prob = probs_full[over_idx]
            except ValueError:
                # If "Over 2.5" not found, assume binary classification
                prob = raw_proba[1] if len(raw_proba) > 1 else 0.5
        else:
            # Binary classification without label encoder
            prob = raw_proba[1] if len(raw_proba) > 1 else 0.5

        # Apply smoothing
        prob = (1 - alpha) * prob + alpha * 0.5
        
        if debug:
            print(f"Over 2.5 probability: {prob * 100:.2f}%")
            
        return float(prob * 100)
        
    except Exception as e:
        print(f"Error predicting over 2.5: {e}")
        return 50.0  # Default 50% probability


def validate_dataframe(df: pd.DataFrame) -> Dict[str, bool]:
    """Validate that DataFrame has required columns for feature construction."""
    
    required_cols = {
        "team_name_H": "team_name_H" in df.columns,
        "team_name_A": "team_name_A" in df.columns,
        "gf_H": "gf_H" in df.columns,
        "gf_A": "gf_A" in df.columns,
        "ga_H": "ga_H" in df.columns,
        "ga_A": "ga_A" in df.columns,
        "date": any(col in df.columns for col in ["date", "Date", "DATE"]),
    }
    
    optional_cols = {
        "xg_H": "xg_H" in df.columns,
        "xg_A": "xg_A" in df.columns,
        "xga_H": "xga_H" in df.columns,
        "xga_A": "xga_A" in df.columns,
        "shots_H": "shots_H" in df.columns,
        "shots_A": "shots_A" in df.columns,
        "sot_H": "sot_H" in df.columns,
        "sot_A": "sot_A" in df.columns,
    }

    return {"required": required_cols, "optional": optional_cols}<|MERGE_RESOLUTION|>--- conflicted
+++ resolved
@@ -196,15 +196,19 @@
     if missing:
         raise ValueError(f"Missing required columns: {missing}")
 
+    # datum + řazení
     df["date"] = pd.to_datetime(df["date"], errors="coerce")
     df.sort_values("date", inplace=True)
 
+    # outcome/FTR → číselná forma
     results = {"H": 1, "D": 0, "A": -1}
     result_col = "FTR" if "FTR" in df.columns else "outcome"
     if result_col not in df.columns:
         raise ValueError("DataFrame must contain 'FTR' or 'outcome'")
+
     df["home_result"] = df[result_col].map(results)
     df["away_result"] = -df["home_result"]
+
     df["home_recent_form"] = df.groupby("team_name_H")["home_result"].transform(
         lambda x: x.shift().rolling(5, min_periods=1).mean()
     )
@@ -213,9 +217,10 @@
     )
     df.drop(columns=["home_result", "away_result"], inplace=True)
 
-    df["home_xg"] = df.groupby("team_name_H")["xg_H"].transform(lambda x: x.shift().rolling(5, min_periods=1).mean())
-    df["away_xg"] = df.groupby("team_name_A")["xg_A"].transform(lambda x: x.shift().rolling(5, min_periods=1).mean())
-    df["xg_diff"] = df["home_xg"] - df["away_xg"]
+    # xG/xGA a derived differences (rolling 5)
+    df["home_xg"]  = df.groupby("team_name_H")["xg_H"].transform(lambda x: x.shift().rolling(5, min_periods=1).mean())
+    df["away_xg"]  = df.groupby("team_name_A")["xg_A"].transform(lambda x: x.shift().rolling(5, min_periods=1).mean())
+    df["xg_diff"]  = df["home_xg"] - df["away_xg"]
 
     df["home_xga"] = df.groupby("team_name_H")["xga_H"].transform(lambda x: x.shift().rolling(5, min_periods=1).mean())
     df["away_xga"] = df.groupby("team_name_A")["xga_A"].transform(lambda x: x.shift().rolling(5, min_periods=1).mean())
@@ -227,6 +232,7 @@
     away_ga = df.groupby("team_name_A")["ga_A"].transform(lambda x: x.shift().rolling(5, min_periods=1).mean())
     df["goal_balance_diff"] = (home_gf - home_ga) - (away_gf - away_ga)
 
+    # střely / SOT (rolling)
     df["home_shots"] = df.groupby("team_name_H")["shots_H"].transform(lambda x: x.shift().rolling(5, min_periods=1).mean())
     df["away_shots"] = df.groupby("team_name_A")["shots_A"].transform(lambda x: x.shift().rolling(5, min_periods=1).mean())
     df["shots_diff"] = df["home_shots"] - df["away_shots"]
@@ -235,66 +241,66 @@
     df["away_sot"] = df.groupby("team_name_A")["sot_A"].transform(lambda x: x.shift().rolling(5, min_periods=1).mean())
     df["shot_target_diff"] = df["home_sot"] - df["away_sot"]
 
-    # Efficiency metrics
-    df["shot_accuracy_diff"] = (df["home_sot"] / df["home_shots"]).replace([np.inf, -np.inf], np.nan) - (
-        df["away_sot"] / df["away_shots"]
-    ).replace([np.inf, -np.inf], np.nan)
-
-    df["conversion_rate_diff"] = (home_gf / df["home_shots"]).replace([np.inf, -np.inf], np.nan) - (
-        away_gf / df["away_shots"]
-    ).replace([np.inf, -np.inf], np.nan)
-
-    home_shots_against = df.groupby("team_name_H")["shots_A"].transform(
-        lambda x: x.shift().rolling(5, min_periods=1).mean()
-    )
-    away_shots_against = df.groupby("team_name_A")["shots_H"].transform(
-        lambda x: x.shift().rolling(5, min_periods=1).mean()
-    )
+    # Efektivita/kompaktnost (guard proti dělení nulou)
+    df["shot_accuracy_diff"] = (
+        (df["home_sot"] / df["home_shots"]).replace([np.inf, -np.inf], np.nan)
+        - (df["away_sot"] / df["away_shots"]).replace([np.inf, -np.inf], np.nan)
+    )
+    df["conversion_rate_diff"] = (
+        (home_gf / df["home_shots"]).replace([np.inf, -np.inf], np.nan)
+        - (away_gf / df["away_shots"]).replace([np.inf, -np.inf], np.nan)
+    )
+
+    home_shots_against = df.groupby("team_name_H")["shots_A"].transform(lambda x: x.shift().rolling(5, min_periods=1).mean())
+    away_shots_against = df.groupby("team_name_A")["shots_H"].transform(lambda x: x.shift().rolling(5, min_periods=1).mean())
     home_def = (home_shots_against / home_ga).replace([np.inf, -np.inf], np.nan)
     away_def = (away_shots_against / away_ga).replace([np.inf, -np.inf], np.nan)
     df["def_compactness_diff"] = home_def - away_def
 
-<<<<<<< HEAD
-    df.loc[:, "shot_accuracy_diff"] = df["shot_accuracy_diff"].fillna(0.0)
-    df.loc[:, "conversion_rate_diff"] = df["conversion_rate_diff"].fillna(0.0)
-    df.loc[:, "def_compactness_diff"] = df["def_compactness_diff"].fillna(0.0)
-=======
-    df["shot_accuracy_diff"].fillna(0.0, inplace=True)
-    df["conversion_rate_diff"].fillna(0.0, inplace=True)
-    df["def_compactness_diff"].fillna(0.0, inplace=True)
->>>>>>> ff4ad69d
-
+    df["shot_accuracy_diff"]  = df["shot_accuracy_diff"].fillna(0.0)
+    df["conversion_rate_diff"] = df["conversion_rate_diff"].fillna(0.0)
+    df["def_compactness_diff"] = df["def_compactness_diff"].fillna(0.0)
+
+    # uklid nepotřebných mezisloupců
     df.drop(
-        columns=[
-            "home_shots",
-            "away_shots",
-            "home_sot",
-            "away_sot",
-            "home_xg",
-            "away_xg",
-            "home_xga",
-            "away_xga",
-        ],
+        columns=["home_shots","away_shots","home_sot","away_sot","home_xg","away_xg","home_xga","away_xga"],
         inplace=True,
         errors="ignore",
     )
 
+    # Odpočinek
     df["home_last"] = df.groupby("team_name_H")["date"].shift()
     df["away_last"] = df.groupby("team_name_A")["date"].shift()
     df["home_rest"] = (df["date"] - df["home_last"]).dt.days
     df["away_rest"] = (df["date"] - df["away_last"]).dt.days
     df["days_since_last_match"] = df["home_rest"] - df["away_rest"]
-    df.drop(columns=["home_last", "away_last", "home_rest", "away_rest"], inplace=True)
-
+    df.drop(columns=["home_last","away_last","home_rest","away_rest"], inplace=True)
+
+    # ELO difference pro FBR názvy sloupců
+    def _compute_elo_diff_fbr(frame: pd.DataFrame, k: int = 20) -> pd.Series:
+        teams = pd.unique(frame[["team_name_H","team_name_A"]].values.ravel())
+        ratings = {t: 1500.0 for t in teams}
+        diffs: list[float] = []
+        for _, r in frame.iterrows():
+            h, a, res = r["team_name_H"], r["team_name_A"], r[result_col]
+            diffs.append(ratings[h] - ratings[a])
+            # update
+            res_home = 1.0 if res == "H" else 0.5 if res == "D" else 0.0
+            exp_home = 1.0 / (1.0 + 10.0 ** ((ratings[a] - ratings[h]) / 400.0))
+            ratings[h] += k * (res_home - exp_home)
+            ratings[a] += k * ((1.0 - res_home) - (1.0 - exp_home))
+        return pd.Series(diffs, index=frame.index, dtype=float)
+
+    df["elo_diff"] = _compute_elo_diff_fbr(df)
+
+    # Poisson team strengths (přejmenujeme na očekávané názvy)
     from utils.poisson_utils.stats import calculate_team_strengths
-
-    tmp = df.rename(
-        columns={"team_name_H": "HomeTeam", "team_name_A": "AwayTeam", "gf_H": "FTHG", "gf_A": "FTAG"}
-    )
+    tmp = df.rename(columns={"team_name_H": "HomeTeam", "team_name_A": "AwayTeam", "gf_H": "FTHG", "gf_A": "FTAG"})
     attack_strength, defense_strength, _ = calculate_team_strengths(tmp)
     df["attack_strength_diff"] = df["team_name_H"].map(attack_strength) - df["team_name_A"].map(attack_strength)
     df["defense_strength_diff"] = df["team_name_H"].map(defense_strength) - df["team_name_A"].map(defense_strength)
 
+    # konstanta – je součástí tréninku
     df["home_advantage"] = 1.0
 
     features = [
@@ -315,17 +321,20 @@
         "defense_strength_diff",
     ]
 
+    # sestavení X/y
     X = _clip_features(df[features])
     y_raw = df[result_col].astype(str)
+
     mask = X.notna().all(axis=1) & y_raw.notna()
     X = X[mask]
     y_raw = y_raw[mask]
 
     from sklearn.preprocessing import LabelEncoder
-
     label_enc = LabelEncoder()
     y = label_enc.fit_transform(y_raw)
+
     return X, y, features, label_enc
+
 
 
 def train_model(
