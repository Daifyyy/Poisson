import streamlit as st
import pandas as pd
import matplotlib.pyplot as plt
import numpy as np
from typing import Dict

import plotly.graph_objects as go

from utils.responsive import responsive_columns
from utils.poisson_utils import (
    elo_history, calculate_form_emojis, calculate_expected_and_actual_points,
    aggregate_team_stats, detect_current_season,
    get_team_xg_xga, calculate_conceded_goals, calculate_recent_team_form,
    calculate_elo_changes, calculate_team_styles,
    intensity_score_to_emoji, compute_score_stats, compute_form_trend,
    merged_home_away_opponent_form, classify_team_strength, calculate_advanced_team_metrics,
    calculate_team_extra_stats, get_team_record, analyze_team_profile, generate_team_comparison,
    calculate_mdi, render_team_comparison_section
)
from utils.poisson_utils.team_analysis import TEAM_COMPARISON_ICON_MAP, TEAM_COMPARISON_DESC_MAP
from utils.form_trend import get_rolling_form


def render_team_detail(
    _df: pd.DataFrame,
    season_df: pd.DataFrame,
    team: str,
    league_name: str,
    gii_dict: Dict[str, float],
) -> None:
    """Render detailed information for a selected team.

    Args:
        _df: Unused historical dataset (kept for backward compatibility).
        season_df: DataFrame with season data for statistics.
        team: Team name to display.
        league_name: Name of the league.
        gii_dict: Mapping of teams to intensity index values.

    Returns:
        None
    """
    st.sidebar.markdown("### ⏱️ Časový filtr")

    time_filter = st.sidebar.radio(
        "Vyber rozsah dat",
        ["Celá sezóna", "Posledních 5 zápasů", "Posledních 10 zápasů", "Posledních 5 doma", "Posledních 5 venku"]
    )

    def _apply_time_filter(data: pd.DataFrame, team_name: str):
        df_sorted = data.sort_values("Date")
        df_sorted["DateDiff"] = df_sorted["Date"].diff().dt.days
        gap_threshold = 30
        latest_index = df_sorted[df_sorted["Date"] == df_sorted["Date"].max()].index[0]
        cutoff_idx = df_sorted.iloc[:latest_index].loc[df_sorted["DateDiff"] > gap_threshold].last_valid_index()
        season_start = df_sorted.loc[cutoff_idx + 1, "Date"] if cutoff_idx is not None else df_sorted["Date"].min()
        season_cutoff = data[data['Date'] >= season_start]

        base_matches = season_cutoff[(season_cutoff['HomeTeam'] == team_name) | (season_cutoff['AwayTeam'] == team_name)]
        recent_all = base_matches.sort_values("Date", ascending=False).head(5)
        recent_home = season_cutoff[season_cutoff['HomeTeam'] == team_name].sort_values("Date", ascending=False).head(5)
        recent_away = season_cutoff[season_cutoff['AwayTeam'] == team_name].sort_values("Date", ascending=False).head(5)

        if time_filter == "Posledních 5 zápasů":
            selected = recent_all
        elif time_filter == "Posledních 10 zápasů":
            selected = base_matches.sort_values("Date", ascending=False).head(10)
        elif time_filter == "Posledních 5 doma":
            selected = recent_home
        elif time_filter == "Posledních 5 venku":
            selected = recent_away
        else:
            selected = season_cutoff

        return selected, {"all": recent_all, "home": recent_home, "away": recent_away}

    original_df = season_df
    filtered_df, recent_matches = _apply_time_filter(original_df, team)

    difficulty_filter = st.sidebar.selectbox(
        "🎯 Filtrovat podle síly soupeře:",
        ["Vše", "Silní", "Průměrní", "Slabí"]
    )

    teams_home = original_df["HomeTeam"].unique().tolist()
    teams_away = original_df["AwayTeam"].unique().tolist()
    compare_options = sorted(set(teams_home + teams_away) - {team})
    compare_team = st.sidebar.selectbox(
        "🔄 Porovnat s jiným týmem:",
        ["Žádný"] + compare_options
    )

    def _apply_difficulty_filter(data: pd.DataFrame) -> pd.DataFrame:
        if difficulty_filter != "Vše":
            data = data.copy()
            data["Opponent"] = data.apply(lambda row: row['AwayTeam'] if row['HomeTeam'] == team else row['HomeTeam'], axis=1)
            data["Soupeř síla"] = data["Opponent"].apply(lambda opp: classify_team_strength(filtered_df, opp))
            data = data[data["Soupeř síla"] == difficulty_filter]
        return data

    season_df = _apply_difficulty_filter(filtered_df)

    recent_all = _apply_difficulty_filter(recent_matches["all"])
    recent_home = _apply_difficulty_filter(recent_matches["home"])
    recent_away = _apply_difficulty_filter(recent_matches["away"])

    home = season_df[season_df['HomeTeam'] == team]
    away = season_df[season_df['AwayTeam'] == team]
    all_matches = pd.concat([home, away])

    season_start = detect_current_season(original_df, prepared=True)[1]
    season = str(season_start.year)

    if compare_team and compare_team != "Žádný" and compare_team != team:
        compare_df, _ = _apply_time_filter(original_df, compare_team)
        compare_home = compare_df[compare_df['HomeTeam'] == compare_team]
        compare_away = compare_df[compare_df['AwayTeam'] == compare_team]
        compare_matches = pd.concat([compare_home, compare_away])

        total_df = pd.concat([all_matches, compare_matches])
        home_df = pd.concat([home, compare_away])
        away_df = pd.concat([away, compare_home])

        stats_total = generate_team_comparison(total_df, team, compare_team)
        stats_home = generate_team_comparison(home_df, team, compare_team)
        stats_away = generate_team_comparison(away_df, team, compare_team)

        if stats_total.empty:
            st.warning("⚠️ Jeden z týmů nemá dostupná data pro zvolený filtr.")
            return

        render_team_comparison_section(
            team, compare_team,
            stats_total, stats_home, stats_away
        )
        st.divider()
        footer_cols = st.columns(4)

        fig = go.Figure()

        team_trend = get_rolling_form(all_matches, team)
        fig.add_trace(
            go.Scatter(
                x=team_trend["Date"],
                y=team_trend["rolling_points"],
                mode="lines",
                name=f"{team} body",
            )
        )
        fig.add_trace(
            go.Scatter(
                x=team_trend["Date"],
                y=team_trend["rolling_xg"],
                mode="lines",
                name=f"{team} xG",
            )
        )
        fig.add_trace(
            go.Scatter(
                x=team_trend["Date"],
                y=team_trend["ELO"],
                mode="lines",
                name=f"{team} ELO",
                yaxis="y2",
            )
        )

        compare_trend = get_rolling_form(compare_matches, compare_team)
        fig.add_trace(
            go.Scatter(
                x=compare_trend["Date"],
                y=compare_trend["rolling_points"],
                mode="lines",
                name=f"{compare_team} body",
                line=dict(dash="dash"),
            )
        )
        fig.add_trace(
            go.Scatter(
                x=compare_trend["Date"],
                y=compare_trend["rolling_xg"],
                mode="lines",
                name=f"{compare_team} xG",
                line=dict(dash="dash"),
            )
        )
        fig.add_trace(
            go.Scatter(
                x=compare_trend["Date"],
                y=compare_trend["ELO"],
                mode="lines",
                name=f"{compare_team} ELO",
                yaxis="y2",
                line=dict(dash="dash"),
            )
        )

        fig.update_layout(
            yaxis=dict(title="Rolling body/xG"),
            yaxis2=dict(title="ELO", overlaying="y", side="right"),
            legend=dict(orientation="h"),
        )

        footer_cols[0].plotly_chart(fig, use_container_width=True)

    st.header(f"📌 Detail týmu: {team}")

    # Výpočet pro všechny tři varianty
    # Výpočty
    record_all = get_team_record(season_df, team)
    record_home = get_team_record(season_df, team, side="home")
    record_away = get_team_record(season_df, team, side="away")

    # Výpis bilance
    st.markdown(
        f"**📊 Bilance:** &nbsp;&nbsp;&nbsp;"
        f"🟦 Celkem – ✅ {record_all[0]} | 🤝 {record_all[1]} | ❌ {record_all[2]} &nbsp;&nbsp;&nbsp;"
        f"🏠 Doma – ✅ {record_home[0]} | 🤝 {record_home[1]} | ❌ {record_home[2]} &nbsp;&nbsp;&nbsp;"
        f"🚌 Venku – ✅ {record_away[0]} | 🤝 {record_away[1]} | ❌ {record_away[2]}",
        unsafe_allow_html=True
    )

    # Sezónní xG a xGA ze dostupného poskytovatele (Understat, FBref nebo pseudo)
    ws_stats = get_team_xg_xga(team, season, season_df)

    team_xg = ws_stats.get("xg", np.nan)
    team_xga = ws_stats.get("xga", np.nan)

    col_xg, col_xga = st.columns(2)
    col_xg.metric("Sezónní xG", f"{team_xg:.1f}")
    col_xga.metric("Sezónní xGA", f"{team_xga:.1f}")

    team_stats = aggregate_team_stats(season_df)
    if team not in team_stats.index:
        st.error(f"Tým '{team}' nebyl nalezen v datech. Zkontroluj správnost názvu.")
        st.stop()

    
    # Ligový průměr
    league_avg = team_stats.mean()
    def compare_stat(name, team_value, league_avg):
        league_value = league_avg.get(name, 0)
        diff = team_value - league_value
        return f" *(liga: {league_value:.1f}, Δ {diff:+.1f})*"

    advanced_stats = calculate_advanced_team_metrics(season_df)
    league_avg_advanced = advanced_stats.mean()

    
    
    
    stats = team_stats.loc[team]
    #card_stats = get_team_card_stats(season_df, team)
    # stats['Žluté'] = card_stats['yellow']
    # stats['Červené'] = card_stats['red']

    # ✅ Kontrola rozsahu dat a počtu zápasů
    st.caption(f"Počet zápasů v aktuálním datasetu: {len(season_df)}")
    st.caption(f"Rozsah dat: {season_df['Date'].min().date()} až {season_df['Date'].max().date()}")

    # Poskytovatel nevrací rozdělení na domácí a venkovní zápasy, použijeme celkový průměr
    home_xg = away_xg = team_xg
    home_xga = away_xga = team_xga

    #card_stats = get_team_card_stats(season_df, team)
    # yellow_per_foul = card_stats["yellow"] / card_stats["fouls"] if card_stats["fouls"] else 0
    # red_per_foul = card_stats["red"] / card_stats["fouls"] if card_stats["fouls"] else 0

    # ✅ Očekávané body
    xp_data = calculate_expected_and_actual_points(season_df).get(team, {})
    expected_points = xp_data.get("expected_points", 0)

    

    def calc_metrics(df, is_home=None):
        if is_home is None:  # All matches
            goals = pd.concat([df[df['HomeTeam'] == team]['FTHG'], df[df['AwayTeam'] == team]['FTAG']]).mean()
            conceded = pd.concat([df[df['HomeTeam'] == team]['FTAG'], df[df['AwayTeam'] == team]['FTHG']]).mean()
            shots = pd.concat([df[df['HomeTeam'] == team]['HS'], df[df['AwayTeam'] == team]['AS']]).mean()
            shots_on = pd.concat([df[df['HomeTeam'] == team]['HST'], df[df['AwayTeam'] == team]['AST']]).mean()
            corners = pd.concat([df[df['HomeTeam'] == team]['HC'], df[df['AwayTeam'] == team]['AC']]).mean()
            fouls = pd.concat([df[df['HomeTeam'] == team]['HF'], df[df['AwayTeam'] == team]['AF']]).mean()
            yellow = pd.concat([df[df['HomeTeam'] == team]['HY'], df[df['AwayTeam'] == team]['AY']]).mean()
            red = pd.concat([df[df['HomeTeam'] == team]['HR'], df[df['AwayTeam'] == team]['AR']]).mean()
        else:
            goals = df['FTHG'].mean() if is_home else df['FTAG'].mean()
            conceded = df['FTAG'].mean() if is_home else df['FTHG'].mean()
            shots = df['HS'].mean() if is_home else df['AS'].mean()
            shots_on = df['HST'].mean() if is_home else df['AST'].mean()
            corners = df['HC'].mean() if is_home else df['AC'].mean()
            fouls = df['HF'].mean() if is_home else df['AF'].mean()
            yellow = df['HY'].mean() if is_home else df['AY'].mean()
            red = df['HR'].mean() if is_home else df['AR'].mean()

        return {
            "Góly": goals,
            "Obdržené góly": conceded,
            "Střely": shots,
            "Na branku": shots_on,
            "Rohy": corners,
            "Fauly": fouls,
            "Žluté": yellow,
            "Červené": red,
        }

    # Výpočet metrik a ligového průměru
    metrics_all = calc_metrics(all_matches)
    metrics_home = calc_metrics(home, is_home=True)
    metrics_away = calc_metrics(away, is_home=False)

    extra_all = calculate_team_extra_stats(all_matches, team)
    extra_home = calculate_team_extra_stats(home, team)
    extra_away = calculate_team_extra_stats(away, team)


    st.markdown("### 📊 Průměrné statistiky – Celkem / Doma / Venku")

    home_adv = calculate_advanced_team_metrics(home)
    away_adv = calculate_advanced_team_metrics(away)

    def adv_value(df, metric):
        return df.loc[team, metric] * 100 if not df.empty and team in df.index else 0.0

    data_table = {
        "Celkem": {
            "xG": team_xg,
            "xGA": team_xga,
            **metrics_all,
            "Přesnost střel %": adv_value(advanced_stats, "Přesnost střel"),
            "Konverzní míra %": adv_value(advanced_stats, "Konverzní míra"),
            "Čistá konta %": extra_all["Čistá konta %"],
            "BTTS %": extra_all["BTTS %"],
        },
        "Doma": {
            "xG": home_xg,
            "xGA": home_xga,
            **metrics_home,
            "Přesnost střel %": adv_value(home_adv, "Přesnost střel"),
            "Konverzní míra %": adv_value(home_adv, "Konverzní míra"),
            "Čistá konta %": extra_home["Čistá konta %"],
            "BTTS %": extra_home["BTTS %"],
        },
        "Venku": {
            "xG": away_xg,
            "xGA": away_xga,
            **metrics_away,
            "Přesnost střel %": adv_value(away_adv, "Přesnost střel"),
            "Konverzní míra %": adv_value(away_adv, "Konverzní míra"),
            "Čistá konta %": extra_away["Čistá konta %"],
            "BTTS %": extra_away["BTTS %"],
        },
    }

    metrics_df = pd.DataFrame(data_table)
    metrics_df = metrics_df.reindex([
        "xG",
        "xGA",
        "Góly",
        "Obdržené góly",
        "Střely",
        "Na branku",
        "Rohy",
        "Fauly",
        "Žluté",
        "Červené",
        "Přesnost střel %",
        "Konverzní míra %",
        "Čistá konta %",
        "BTTS %",
    ])

    icon_map = TEAM_COMPARISON_ICON_MAP.copy()
    icon_map["xGA"] = "🚫"
    icon_map["Přesnost střel %"] = icon_map.pop("Přesnost střel", "")
    icon_map["Konverzní míra %"] = icon_map.pop("Konverzní míra", "")

    display_df = metrics_df.round(1)
    display_df.index = [f"{icon_map.get(idx, '')} {idx}" for idx in display_df.index]

    with st.expander("Legenda"):
        desc_map = TEAM_COMPARISON_DESC_MAP.copy()
        desc_map["Přesnost střel %"] = desc_map.pop("Přesnost střel", "")
        desc_map["Konverzní míra %"] = desc_map.pop("Konverzní míra", "")
        for key in metrics_df.index:
            icon = icon_map.get(key, "")
            desc = desc_map.get(key, "")
            st.markdown(f"{icon} {key} – {desc}")

    st.table(display_df.style.format("{:.1f}"))

    st.markdown("---")

    
    
    # ✅ Připrav zápasy týmu
    df_team = season_df[(season_df['HomeTeam'] == team) | (season_df['AwayTeam'] == team)].copy()

    # Přidat info o soupeři
    df_team['Opponent'] = df_team.apply(lambda row: row['AwayTeam'] if row['HomeTeam'] == team else row['HomeTeam'], axis=1)
    df_team['H/A'] = df_team.apply(lambda row: 'H' if row['HomeTeam'] == team else 'A', axis=1)

    # ✅ Kategorizace síly soupeře
    df_team['Soupeř síla'] = df_team['Opponent'].apply(lambda opp: classify_team_strength(season_df, opp))

    # ✅ Aplikace filtru podle obtížnosti
    if difficulty_filter != "Vše":
        df_team = df_team[df_team["Soupeř síla"] == difficulty_filter]

    # Remove matches without a final score to avoid processing upcoming fixtures
    df_team = df_team.dropna(subset=["FTHG", "FTAG"])

    # Posledních 5 zápasů
    last_matches = df_team.sort_values("Date", ascending=False).head(5)

    # ✅ Formátování do tabulky
    def format_result(row):
        is_home = row['HomeTeam'] == team
        opponent = row['AwayTeam'] if is_home else row['HomeTeam']
        team_goals = row['FTHG'] if is_home else row['FTAG']
        opp_goals = row['FTAG'] if is_home else row['FTHG']
        return pd.Series({
            "Datum": row['Date'].date(),
            "Soupeř": opponent,  # ❌ žádný prefix
            "H/A": "H" if is_home else "A",
            "Skóre": f"{team_goals}:{opp_goals}",
            "Střely": row['HS'] if is_home else row['AS'],
            "Na branku": row['HST'] if is_home else row['AST'],
            "Fauly": row['HF'] if is_home else row['AF'],
            "Žluté": row['HY'] if is_home else row['AY'],
            "Červené": row['HR'] if is_home else row['AR'],
        })

    # ✅ Převod a styling
    match_details = last_matches.apply(format_result, axis=1)
    match_details = match_details.reset_index(drop=True)  # ✅ odstraní indexový sloupec

    def highlight_result(row):
        score = row["Skóre"].split(":")
        if len(score) != 2 or not all(part.isdigit() for part in score):
            return [""] * len(row)
        team_goals, opp_goals = map(int, score)
        color = "#d4edda" if team_goals > opp_goals else "#f8d7da" if team_goals < opp_goals else "#fff3cd"
        return [f"background-color: {color}"] * len(row)

    styled_matches = match_details.style.apply(highlight_result, axis=1).format(precision=1)

    # ✅ Výstup
    st.markdown("### 🕵️ Posledních 5 zápasů")
    # st.dataframe(
    #     styled_matches.hide(axis="index").set_table_attributes('style="width: 100%;"').set_table_styles([
    #         {"selector": "th", "props": [("text-align", "left")]}
    #     ]),
    #     use_container_width=True
    # )
    st.table(styled_matches)

<<<<<<< HEAD
    st.subheader("📊 Match Dominance Index (MDI)")
=======
    st.markdown("### 📊 Match Dominance Index (MDI)")
>>>>>>> fe2ff134
    league_avgs = season_df[["HS", "AS", "HST", "AST", "HC", "AC", "HF", "AF", "HY", "AY", "HR", "AR"]].mean().to_dict()
    strength_map = {"Silní": 1.1, "Průměrní": 1.0, "Slabí": 0.9}

    def build_mdi_df(df: pd.DataFrame) -> pd.DataFrame:
        records = []
        for _, row in df.iterrows():
            opponent = row['AwayTeam'] if row['HomeTeam'] == team else row['HomeTeam']
            strength_label = classify_team_strength(season_df, opponent)
            coeff = strength_map.get(strength_label, 1.0)
            mdi_val = calculate_mdi(row, league_avgs, coeff)
            records.append({"Datum": row['Date'].date(), "Soupeř": opponent, "MDI": mdi_val})
        return pd.DataFrame(records)

    mdi_all = build_mdi_df(recent_all)
    mdi_home = build_mdi_df(recent_home)
    mdi_away = build_mdi_df(recent_away)

    mdi_option = st.radio("MDI filtr", ["Posledních 5", "Posledních 5 doma", "Posledních 5 venku"])
    mdi_df = {
        "Posledních 5": mdi_all,
        "Posledních 5 doma": mdi_home,
        "Posledních 5 venku": mdi_away,
    }[mdi_option]

    if not mdi_df.empty:
        fig_mdi = go.Figure()
        fig_mdi.add_trace(
            go.Bar(
                x=mdi_df["Datum"],
                y=mdi_df["MDI"],
                text=mdi_df["Soupeř"],
                hovertemplate="%{x}<br>%{text}<br>MDI: %{y:.1f}<extra></extra>",
            )
        )
        fig_mdi.update_layout(xaxis_title="Datum", yaxis_title="MDI", showlegend=False)
        st.plotly_chart(fig_mdi, use_container_width=True)
    else:
        st.info("MDI není dostupné pro zvolený filtr")

    # Disciplinovanost – karty na faul
    yellow_per_foul = stats['Žluté'] / stats['Fauly'] if stats['Fauly'] else 0
    red_per_foul = stats.get('Červené', 0) / stats['Fauly'] if stats['Fauly'] else 0

    # # Defenzivní efektivita – gól na střelu
    defensive_efficiency = (stats['Obdržené góly'] / stats['Střely']) if stats['Střely'] else 0

    # # Přesnost a konverze
    conversion_rate = (stats['Góly'] / stats['Střely']) if stats['Střely'] else 0

    df_team = season_df[(season_df['HomeTeam'] == team) | (season_df['AwayTeam'] == team)].copy()
    df_team['Opponent'] = df_team.apply(lambda row: row['AwayTeam'] if row['HomeTeam'] == team else row['HomeTeam'], axis=1)
    df_team['Strength'] = df_team['Opponent'].apply(lambda t: classify_team_strength(season_df, t))

    profile = analyze_team_profile(
        season_df,
        team,
        conversion_rate,
        defensive_efficiency,
        yellow_per_foul,
        red_per_foul
    )
    
    st.markdown("---")
    
    if (
        profile["výherní série"] >= 2 or
        profile["proherní série"] >= 2 or
        profile["silné stránky"] != "Není výrazná" or
        profile["rizika"] != "Bez zásadních slabin" or
        profile["profilové hodnocení"]
    ):
        st.markdown("### 📊 Zhodnocení týmu")
        st.markdown(f"- 🔥 Aktuální forma: **{profile['forma']}**")
        if profile["výherní série"] >= 2:
            st.markdown(f"- 🏆 Výherní série: **{profile['výherní série']}** zápasy")
        if profile["proherní série"] >= 2:
            st.markdown(f"- ❌ Série proher: **{profile['proherní série']}**")
        if profile["bez čistého konta"] >= 3:
            st.markdown(f"- 🚫 Bez čistého konta: **{profile['bez čistého konta']}** zápasů")
        if profile["silné stránky"] != "Není výrazná":
            st.markdown(f"- 💪 Silné stránky: {profile['silné stránky']}")
        if profile["rizika"] != "Bez zásadních slabin":
            st.markdown(f"- ⚠️ Rizika: {profile['rizika']}")
        st.markdown(f"- 🎯 Styl týmu: {profile['styl']}")
        if profile["profilové hodnocení"]:
            st.markdown("### 🧩 Další pozorování")
            for tag in profile["profilové hodnocení"]:
                st.markdown(f"- {tag}")


    # 📈 ELO rating progression
    elo_prog = elo_history(season_df, team)
    if not elo_prog.empty:
        fig, ax = plt.subplots(figsize=(3.2, 2.4))
        ax.plot(elo_prog["Date"], elo_prog["ELO"], marker="o")
        ax.set_title("Vývoj ELO ratingu")
        ax.set_xlabel("Datum")
        ax.set_ylabel("ELO")
        plt.xticks(rotation=45)
        cols = responsive_columns(4)
        cols[0].pyplot(fig)

    st.divider()
    footer_cols = st.columns(4)

    form_trend = get_rolling_form(all_matches, team)
    fig = go.Figure()
    fig.add_trace(
        go.Scatter(
            x=form_trend["Date"],
            y=form_trend["rolling_points"],
            mode="lines",
            name="Body",
        )
    )
    fig.add_trace(
        go.Scatter(
            x=form_trend["Date"],
            y=form_trend["rolling_xg"],
            mode="lines",
            name="xG",
        )
    )
    fig.add_trace(
        go.Scatter(
            x=form_trend["Date"],
            y=form_trend["ELO"],
            mode="lines",
            name="ELO",
            yaxis="y2",
        )
    )

    fig.update_layout(
        yaxis=dict(title="Rolling body/xG"),
        yaxis2=dict(title="ELO", overlaying="y", side="right"),
        legend=dict(orientation="h"),
    )

    footer_cols[0].plotly_chart(fig, use_container_width=True)

    return

    
    # def extract_match_stats(row):
    #     is_home = row['HomeTeam'] == team
    #     return pd.Series({
    #         "Soupeř": row['Opponent'],
    #         "Typ soupeře": row['Strength'],
    #         "Góly": row['FTHG'] if is_home else row['FTAG'],
    #         "Střely": row['HS'] if is_home else row['AS'],
    #         "Na branku": row['HST'] if is_home else row['AST'],
    #         "Fauly": row['HF'] if is_home else row['AF'],
    #         "Žluté": row['HY'] if is_home else row['AY'],
    #         "Červené": row['HR'] if is_home else row['AR']
    #     })

    # detailed_stats = df_team.apply(extract_match_stats, axis=1)
    # numeric_columns = detailed_stats.select_dtypes(include='number').columns
    # avg_by_strength = detailed_stats.groupby("Typ soupeře")[numeric_columns].mean().round(2)
    # st.markdown("---")
    # st.subheader("📉 Výkonnost proti kategoriím soupeřů")
    # st.markdown("Souhrnné statistiky proti různě silným soupeřům")
    # # Shrnutí disciplíny
    # if yellow_per_foul > 0.25:
    #     st.markdown(f"🟡 Tým fauluje poměrně neukázněně – **{yellow_per_foul:.2f}** žlutých na 1 faul.")
    # else:
    #     st.markdown(f"🟢 Tým je relativně disciplinovaný – **{yellow_per_foul:.2f}** žlutých na 1 faul.")

    # if red_per_foul > 0.05:
    #     st.markdown(f"🔴 Relativně vysoký výskyt červených karet: **{red_per_foul:.2f}** na faul.")

    # # Shrnutí konverze a obrany
    # if conversion_rate > 0.15 and defensive_efficiency > 0.12:
    #     st.markdown("🔁 **Souhrn:** Tým má ofenzivní sílu, ale defenzivní slabiny.")
    # elif conversion_rate < 0.08 and defensive_efficiency < 0.07:
    #     st.markdown("🧤 **Souhrn:** Tým je defenzivně pevný, ale v útoku neefektivní.")
    # elif conversion_rate > 0.15 and defensive_efficiency < 0.07:
    #     st.markdown("💪 **Souhrn:** Tým je dominantní na obou stranách – silný útok i obrana.")
    # elif conversion_rate < 0.08 and defensive_efficiency > 0.12:
    #     st.markdown("⚠️ **Souhrn:** Tým má potíže v útoku i v obraně.")

    # if conversion_rate > 0.15:
    #     st.markdown(f"⚽ Tým má vysokou konverzní míru – **{conversion_rate*100:.1f}%** střel končí gólem.")
    # elif conversion_rate < 0.08:
    #     st.markdown(f"🚫 Nízká konverzní míra – pouze **{conversion_rate*100:.1f}%** střel je gólových.")

    # if defensive_efficiency > 0.12:
    #     st.markdown(f"❗ Tým dostává gól z každé 8. střely – defenziva je zranitelná.")
    # st.table(avg_by_strength.style.format("{:.2f}"))

    # # Verbální shrnutí výkonu proti kategoriím soupeřů
    # if set(["Silný", "Slabý"]).issubset(avg_by_strength.index):
    #     g_strong = avg_by_strength.loc["Silný", "Góly"]
    #     g_weak = avg_by_strength.loc["Slabý", "Góly"]
    #     d_strong = avg_by_strength.loc["Silný", "Na branku"]
    #     d_weak = avg_by_strength.loc["Slabý", "Na branku"]
    #     delta_g = g_weak - g_strong
    #     delta_s = d_weak - d_strong
    #     desc = "📌 Proti silným týmům tým skóruje méně" if delta_g > 0.3 else "📌 Výkon proti silným je vyrovnaný"
    #     desc += f", rozdíl v průměru gólů: **{delta_g:.2f}**, střel na branku: **{delta_s:.2f}**."
    #     st.markdown(desc)<|MERGE_RESOLUTION|>--- conflicted
+++ resolved
@@ -454,23 +454,21 @@
     # )
     st.table(styled_matches)
 
-<<<<<<< HEAD
-    st.subheader("📊 Match Dominance Index (MDI)")
-=======
-    st.markdown("### 📊 Match Dominance Index (MDI)")
->>>>>>> fe2ff134
-    league_avgs = season_df[["HS", "AS", "HST", "AST", "HC", "AC", "HF", "AF", "HY", "AY", "HR", "AR"]].mean().to_dict()
-    strength_map = {"Silní": 1.1, "Průměrní": 1.0, "Slabí": 0.9}
-
-    def build_mdi_df(df: pd.DataFrame) -> pd.DataFrame:
-        records = []
-        for _, row in df.iterrows():
-            opponent = row['AwayTeam'] if row['HomeTeam'] == team else row['HomeTeam']
-            strength_label = classify_team_strength(season_df, opponent)
-            coeff = strength_map.get(strength_label, 1.0)
-            mdi_val = calculate_mdi(row, league_avgs, coeff)
-            records.append({"Datum": row['Date'].date(), "Soupeř": opponent, "MDI": mdi_val})
-        return pd.DataFrame(records)
+  # místo konfliktu:
+  st.subheader("📊 Match Dominance Index (MDI)")
+
+  league_avgs = season_df[["HS", "AS", "HST", "AST", "HC", "AC", "HF", "AF", "HY", "AY", "HR", "AR"]].mean().to_dict()
+  strength_map = {"Silní": 1.1, "Průměrní": 1.0, "Slabí": 0.9}
+
+  def build_mdi_df(df: pd.DataFrame) -> pd.DataFrame:
+      records = []
+      for _, row in df.iterrows():
+          opponent = row['AwayTeam'] if row['HomeTeam'] == team else row['HomeTeam']
+          strength_label = classify_team_strength(season_df, opponent)
+          coeff = strength_map.get(strength_label, 1.0)
+          mdi_val = calculate_mdi(row, league_avgs, coeff)
+          records.append({"Datum": row['Date'].date(), "Soupeř": opponent, "MDI": mdi_val})
+      return pd.DataFrame(records)
 
     mdi_all = build_mdi_df(recent_all)
     mdi_home = build_mdi_df(recent_home)
