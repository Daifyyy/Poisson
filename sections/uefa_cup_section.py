import os
import streamlit as st
import pandas as pd
import numpy as np
from pathlib import Path

from utils.poisson_utils.cup_predictions import predict_cup_match
from utils.poisson_utils.data import prepare_df
from utils.poisson_utils.elo import calculate_elo_ratings

# Single combined CSV with all UEFA cup matches.  The ``Competition`` column
# stores short codes (CL, EL, ECL) which we map to human readable names below.
CUP_FILE = "all_cups_combined.csv"
COMPETITION_NAMES = {
    "CL": "Champions League",
    "EL": "Europa League",
    "ECL": "Conference League",
}


@st.cache_data
<<<<<<< HEAD
def load_upcoming_cup_fixtures(
    data_dir: str | Path = "data", mtime: float | None = None
) -> pd.DataFrame:
=======
def load_upcoming_cup_fixtures(data_dir: str | Path = "data") -> pd.DataFrame:
>>>>>>> 979e788e
    """Return upcoming fixtures from the combined UEFA cup CSV file.

    Parameters
    ----------
    data_dir : str or Path, optional
        Directory containing ``all_cups_combined.csv``. Defaults to ``"data"``.
<<<<<<< HEAD
    mtime : float, optional
        Last modification time of the CSV file.  Included solely to invalidate
        the Streamlit cache when the file changes.
=======
>>>>>>> 979e788e

    Returns
    -------
    pd.DataFrame
        DataFrame with columns ``Date``, ``Competition``, ``HomeTeam`` and
        ``AwayTeam`` for matches where scores are missing.
    """

    data_dir = Path(data_dir)
    path = data_dir / CUP_FILE
<<<<<<< HEAD
    _ = mtime  # only used to bust Streamlit cache when the file changes
=======
>>>>>>> 979e788e
    if not path.exists():
        return pd.DataFrame(columns=["Date", "Competition", "HomeTeam", "AwayTeam"])

    try:
        df = pd.read_csv(path)
    except Exception:
        return pd.DataFrame(columns=["Date", "Competition", "HomeTeam", "AwayTeam"])

    df = prepare_df(df)
    if {"FTHG", "FTAG"}.issubset(df.columns):
        df = df[df["FTHG"].isna() & df["FTAG"].isna()]
    else:
        return pd.DataFrame(columns=["Date", "Competition", "HomeTeam", "AwayTeam"])

    if df.empty:
        return pd.DataFrame(columns=["Date", "Competition", "HomeTeam", "AwayTeam"])

    df = df[["Date", "HomeTeam", "AwayTeam", "Competition"]].copy()
    df["Competition"] = df["Competition"].map(COMPETITION_NAMES).fillna(df["Competition"])
    return df.sort_values("Date").reset_index(drop=True)


@st.cache_data
<<<<<<< HEAD
def load_cup_elo_tables(
    data_dir: str | Path = "data", mtime: float | None = None
) -> dict[str, pd.DataFrame]:
    """Return enriched ELO tables for each competition.

    The table for each competition includes:
        - current ELO rating
        - total points and goal stats
        - strength category based on ELO quantiles
        - average points per game against strong/average/weak opponents
        - average points per game at home and away
    """

    data_dir = Path(data_dir)
    path = data_dir / CUP_FILE
    _ = mtime  # only used to bust Streamlit cache when the file changes
=======
def load_cup_elo_tables(data_dir: str | Path = "data") -> dict[str, pd.DataFrame]:
    """Return ELO rating tables for each competition in the combined CSV."""

    data_dir = Path(data_dir)
    path = data_dir / CUP_FILE
>>>>>>> 979e788e
    if not path.exists():
        return {}

    try:
        df = pd.read_csv(path)
    except Exception:
        return {}

    df = prepare_df(df)
    if not {"FTHG", "FTAG", "Competition"}.issubset(df.columns):
        return {}

    df = df.dropna(subset=["FTHG", "FTAG"])
    if df.empty:
        return {}

    tables: dict[str, pd.DataFrame] = {}
    for comp_code, comp_df in df.groupby("Competition"):
        elo_dict = calculate_elo_ratings(comp_df)
<<<<<<< HEAD
        elo_values = list(elo_dict.values())
        p30, p70 = np.percentile(elo_values, [30, 70])

        def classify(e: float) -> str:
            if e >= p70:
                return "Strong"
            if e <= p30:
                return "Weak"
            return "Average"

        # initialize team stats containers
        stats: dict[str, dict] = {}
        for team, elo in elo_dict.items():
            stats[team] = {
                "elo": elo,
                "gf": 0,
                "ga": 0,
                "points": 0,
                "home_points": 0,
                "away_points": 0,
                "home_matches": 0,
                "away_matches": 0,
                "perf": {"Strong": [], "Average": [], "Weak": []},
            }

        for row in comp_df.itertuples(index=False):
            home, away = row.HomeTeam, row.AwayTeam
            hg, ag = row.FTHG, row.FTAG

            # home side
            h_pts = 3 if hg > ag else 1 if hg == ag else 0
            stats[home]["gf"] += hg
            stats[home]["ga"] += ag
            stats[home]["points"] += h_pts
            stats[home]["home_points"] += h_pts
            stats[home]["home_matches"] += 1
            opp_cat = classify(elo_dict.get(away, 1500))
            stats[home]["perf"][opp_cat].append(h_pts)

            # away side
            a_pts = 3 if ag > hg else 1 if ag == hg else 0
            stats[away]["gf"] += ag
            stats[away]["ga"] += hg
            stats[away]["points"] += a_pts
            stats[away]["away_points"] += a_pts
            stats[away]["away_matches"] += 1
            opp_cat = classify(elo_dict.get(home, 1500))
            stats[away]["perf"][opp_cat].append(a_pts)

        rows: list[dict] = []
        for team, s in stats.items():
            perf = s["perf"]
            vs_strong = round(sum(perf["Strong"]) / len(perf["Strong"]), 2) if perf["Strong"] else 0
            vs_avg = round(sum(perf["Average"]) / len(perf["Average"]), 2) if perf["Average"] else 0
            vs_weak = round(sum(perf["Weak"]) / len(perf["Weak"]), 2) if perf["Weak"] else 0
            home_ppg = (
                round(s["home_points"] / s["home_matches"], 2)
                if s["home_matches"]
                else 0
            )
            away_ppg = (
                round(s["away_points"] / s["away_matches"], 2)
                if s["away_matches"]
                else 0
            )
            rows.append(
                {
                    "Team": team,
                    "ELO": round(s["elo"], 1),
                    "Points": s["points"],
                    "GF": s["gf"],
                    "GA": s["ga"],
                    "GD": s["gf"] - s["ga"],
                    "Strength": classify(s["elo"]),
                    "PPG vs Strong": vs_strong,
                    "PPG vs Avg": vs_avg,
                    "PPG vs Weak": vs_weak,
                    "Home PPG": home_ppg,
                    "Away PPG": away_ppg,
                }
            )

        elo_table = pd.DataFrame(rows).sort_values("ELO", ascending=False).reset_index(drop=True)
=======
        elo_table = (
            pd.DataFrame({"Team": elo_dict.keys(), "ELO": elo_dict.values()})
            .sort_values("ELO", ascending=False)
            .reset_index(drop=True)
        )
>>>>>>> 979e788e
        comp_name = COMPETITION_NAMES.get(comp_code, comp_code)
        tables[comp_name] = elo_table

    return tables


def render_uefa_cup_predictions(cross_league_df: pd.DataFrame, data_dir: str | Path = "data") -> None:
    """Render table of predicted outcomes for upcoming UEFA cup fixtures."""

    st.header("🏆 UEFA Cup Predictions")
    data_dir = Path(data_dir)
    cup_path = data_dir / CUP_FILE
    mtime = os.path.getmtime(cup_path) if cup_path.exists() else 0
    elo_tables = load_cup_elo_tables(data_dir, mtime)
    for competition, table in elo_tables.items():
        st.subheader(f"{competition} ELO Ratings")
        st.dataframe(table, hide_index=True, use_container_width=True)

    fixtures = load_upcoming_cup_fixtures(data_dir, mtime)
    if fixtures.empty:
        st.info(
            "No upcoming fixtures found for the Champions League, Europa League or Conference League."
        )
        return

    rows: list[dict] = []
    for row in fixtures.itertuples(index=False):
        try:
            preds = predict_cup_match(row.HomeTeam, row.AwayTeam, cross_league_df)
        except KeyError:
            continue
        rows.append(
            {
                "Date": row.Date.date(),
                "Competition": row.Competition,
                "Home": row.HomeTeam,
                "Away": row.AwayTeam,
                "Home xG": preds["home_exp_goals"],
                "Away xG": preds["away_exp_goals"],
                "Home Win %": preds["home_win_pct"],
                "Draw %": preds["draw_pct"],
                "Away Win %": preds["away_win_pct"],
            }
        )

    if not rows:
        st.info("No predictions available for the loaded fixtures.")
        return

    table = pd.DataFrame(rows)
    st.dataframe(table, hide_index=True, use_container_width=True)<|MERGE_RESOLUTION|>--- conflicted
+++ resolved
@@ -17,27 +17,18 @@
     "ECL": "Conference League",
 }
 
-
 @st.cache_data
-<<<<<<< HEAD
 def load_upcoming_cup_fixtures(
     data_dir: str | Path = "data", mtime: float | None = None
 ) -> pd.DataFrame:
-=======
-def load_upcoming_cup_fixtures(data_dir: str | Path = "data") -> pd.DataFrame:
->>>>>>> 979e788e
     """Return upcoming fixtures from the combined UEFA cup CSV file.
 
     Parameters
     ----------
     data_dir : str or Path, optional
         Directory containing ``all_cups_combined.csv``. Defaults to ``"data"``.
-<<<<<<< HEAD
     mtime : float, optional
-        Last modification time of the CSV file.  Included solely to invalidate
-        the Streamlit cache when the file changes.
-=======
->>>>>>> 979e788e
+        Last modification time of the CSV file. Only to invalidate Streamlit cache.
 
     Returns
     -------
@@ -45,13 +36,10 @@
         DataFrame with columns ``Date``, ``Competition``, ``HomeTeam`` and
         ``AwayTeam`` for matches where scores are missing.
     """
-
     data_dir = Path(data_dir)
     path = data_dir / CUP_FILE
-<<<<<<< HEAD
-    _ = mtime  # only used to bust Streamlit cache when the file changes
-=======
->>>>>>> 979e788e
+    _ = mtime  # cache-buster only
+
     if not path.exists():
         return pd.DataFrame(columns=["Date", "Competition", "HomeTeam", "AwayTeam"])
 
@@ -61,6 +49,7 @@
         return pd.DataFrame(columns=["Date", "Competition", "HomeTeam", "AwayTeam"])
 
     df = prepare_df(df)
+
     if {"FTHG", "FTAG"}.issubset(df.columns):
         df = df[df["FTHG"].isna() & df["FTAG"].isna()]
     else:
@@ -74,31 +63,24 @@
     return df.sort_values("Date").reset_index(drop=True)
 
 
+
 @st.cache_data
-<<<<<<< HEAD
 def load_cup_elo_tables(
     data_dir: str | Path = "data", mtime: float | None = None
 ) -> dict[str, pd.DataFrame]:
     """Return enriched ELO tables for each competition.
 
-    The table for each competition includes:
-        - current ELO rating
-        - total points and goal stats
-        - strength category based on ELO quantiles
-        - average points per game against strong/average/weak opponents
-        - average points per game at home and away
+    Includes:
+      - current ELO rating
+      - total points and goal stats (GF/GA/GD)
+      - strength category (Strong/Average/Weak) via ELO quantiles
+      - PPG vs Strong/Average/Weak
+      - Home/Away PPG
     """
-
     data_dir = Path(data_dir)
     path = data_dir / CUP_FILE
-    _ = mtime  # only used to bust Streamlit cache when the file changes
-=======
-def load_cup_elo_tables(data_dir: str | Path = "data") -> dict[str, pd.DataFrame]:
-    """Return ELO rating tables for each competition in the combined CSV."""
-
-    data_dir = Path(data_dir)
-    path = data_dir / CUP_FILE
->>>>>>> 979e788e
+    _ = mtime  # cache-buster only
+
     if not path.exists():
         return {}
 
@@ -118,7 +100,6 @@
     tables: dict[str, pd.DataFrame] = {}
     for comp_code, comp_df in df.groupby("Competition"):
         elo_dict = calculate_elo_ratings(comp_df)
-<<<<<<< HEAD
         elo_values = list(elo_dict.values())
         p30, p70 = np.percentile(elo_values, [30, 70])
 
@@ -129,7 +110,7 @@
                 return "Weak"
             return "Average"
 
-        # initialize team stats containers
+        # agregace statistik
         stats: dict[str, dict] = {}
         for team, elo in elo_dict.items():
             stats[team] = {
@@ -148,25 +129,23 @@
             home, away = row.HomeTeam, row.AwayTeam
             hg, ag = row.FTHG, row.FTAG
 
-            # home side
+            # home
             h_pts = 3 if hg > ag else 1 if hg == ag else 0
             stats[home]["gf"] += hg
             stats[home]["ga"] += ag
             stats[home]["points"] += h_pts
             stats[home]["home_points"] += h_pts
             stats[home]["home_matches"] += 1
-            opp_cat = classify(elo_dict.get(away, 1500))
-            stats[home]["perf"][opp_cat].append(h_pts)
-
-            # away side
+            stats[home]["perf"][classify(elo_dict.get(away, 1500))].append(h_pts)
+
+            # away
             a_pts = 3 if ag > hg else 1 if ag == hg else 0
             stats[away]["gf"] += ag
             stats[away]["ga"] += hg
             stats[away]["points"] += a_pts
             stats[away]["away_points"] += a_pts
             stats[away]["away_matches"] += 1
-            opp_cat = classify(elo_dict.get(home, 1500))
-            stats[away]["perf"][opp_cat].append(a_pts)
+            stats[away]["perf"][classify(elo_dict.get(home, 1500))].append(a_pts)
 
         rows: list[dict] = []
         for team, s in stats.items():
@@ -174,16 +153,9 @@
             vs_strong = round(sum(perf["Strong"]) / len(perf["Strong"]), 2) if perf["Strong"] else 0
             vs_avg = round(sum(perf["Average"]) / len(perf["Average"]), 2) if perf["Average"] else 0
             vs_weak = round(sum(perf["Weak"]) / len(perf["Weak"]), 2) if perf["Weak"] else 0
-            home_ppg = (
-                round(s["home_points"] / s["home_matches"], 2)
-                if s["home_matches"]
-                else 0
-            )
-            away_ppg = (
-                round(s["away_points"] / s["away_matches"], 2)
-                if s["away_matches"]
-                else 0
-            )
+            home_ppg = round(s["home_points"] / s["home_matches"], 2) if s["home_matches"] else 0
+            away_ppg = round(s["away_points"] / s["away_matches"], 2) if s["away_matches"] else 0
+
             rows.append(
                 {
                     "Team": team,
@@ -202,17 +174,11 @@
             )
 
         elo_table = pd.DataFrame(rows).sort_values("ELO", ascending=False).reset_index(drop=True)
-=======
-        elo_table = (
-            pd.DataFrame({"Team": elo_dict.keys(), "ELO": elo_dict.values()})
-            .sort_values("ELO", ascending=False)
-            .reset_index(drop=True)
-        )
->>>>>>> 979e788e
         comp_name = COMPETITION_NAMES.get(comp_code, comp_code)
         tables[comp_name] = elo_table
 
     return tables
+
 
 
 def render_uefa_cup_predictions(cross_league_df: pd.DataFrame, data_dir: str | Path = "data") -> None:
