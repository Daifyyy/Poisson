import streamlit as st
import pandas as pd
import numpy as np
from typing import Any, Dict, List, Tuple, Optional
from collections.abc import Mapping
from utils.responsive import responsive_columns
from utils.poisson_utils import (
    expected_goals_weighted_by_elo,
    poisson_prediction,
    match_outcomes_prob,
    over_under_prob,
    btts_prob,
    calculate_expected_points,
    analyze_opponent_strength,
    expected_match_style_score,
    intensity_score_to_emoji,
    expected_match_tempo,
    tempo_to_emoji,
    get_top_scorelines,
    get_goal_probabilities,
    detect_risk_factors,
    detect_positive_factors,
    calculate_warning_index,
    expected_team_stats_weighted_by_elo,
    classify_team_strength,
    merged_home_away_opponent_form,
    get_head_to_head_stats,
    calculate_match_tempo,
    get_team_style_vs_opponent_type,
    expected_goals_combined_homeaway_allmatches,
    expected_goals_weighted_by_home_away,
    expected_corners,
    poisson_corner_matrix,
    corner_over_under_prob,
    detect_current_season,
    get_team_xg_xga,
)
from utils.frontend_utils import display_team_status_table
from utils.poisson_utils.match_style import tempo_tag
from utils.radar_chart import plot_style_radar
from utils.poisson_utils.team_analysis import TEAM_COMPARISON_DESC_MAP
from utils.export_utils import generate_excel_analysis_export
from utils.utils_warnings import (
    scoreline_variance_warning,
    combined_form_tempo_warning,
    conflict_style_warning,
    calculate_recent_form_by_matches,
    get_all_match_warnings,
    get_all_positive_signals,
    detect_overperformance_and_momentum
)
from utils.anomaly_detection import (
    calculate_contrarian_risk_score,
    calculate_upset_risk_score,
    colored_risk_tag,
    calculate_confidence_index
)
from utils import bet_db

@st.cache_data
def load_upcoming_xg() -> pd.DataFrame:
<<<<<<< HEAD
    """Load upcoming xG workbook with caching.

    If the workbook or its engine (``openpyxl``) is missing, an empty
    ``DataFrame`` is returned so the app can continue gracefully.
    """
=======
    """Load upcoming xG workbook with caching."""
>>>>>>> 57e77508
    path = "data/Footballxg.com - (F1X) xG Free Upcoming v3.1.xlsx"
    cols = [
        "Date",
        "Home Team",
        "Away Team",
        "xG Home",
        "xG Away",
        "Home",
        "Draw",
        "Away",
        ">2.5",
    ]
<<<<<<< HEAD
    try:
        return pd.read_excel(path, header=5, usecols=cols)
    except Exception as exc:  # pragma: no cover - safeguards runtime
        st.warning(f"Could not load xG workbook: {exc}")
        return pd.DataFrame(columns=cols)


def lookup_xg_row(
    df: pd.DataFrame, home_team: str, away_team: str
) -> Optional[pd.Series]:
    """Find matching xG row for given teams (case-insensitive)."""
    if df.empty:
        return None
=======
    df = pd.read_excel(path, header=5, usecols=cols)
    return df


def lookup_xg_row(df: pd.DataFrame, home_team: str, away_team: str):
    """Find matching xG row for given teams (case-insensitive)."""
>>>>>>> 57e77508
    mask = (
        df["Home Team"].str.lower() == home_team.lower()
    ) & (
        df["Away Team"].str.lower() == away_team.lower()
    )
    match = df.loc[mask]
    if match.empty:
        return None
    return match.iloc[0]


def make_poisson_from_xg(row: pd.Series) -> Dict[str, Dict[str, float]]:
    """Generate Poisson outcome probabilities from xG values."""
    matrix = poisson_prediction(row["xG Home"], row["xG Away"])
    outcomes = match_outcomes_prob(matrix)
    over_under = over_under_prob(matrix, 2.5)
    return {"matrix": matrix, "outcomes": outcomes, "over_under": over_under}

@st.cache_data
def get_cached_match_inputs(df_hash,df, home_team, away_team, elo_dict):
    # from utils.poisson_utils import (
    #     expected_goals_weighted_by_elo, poisson_prediction, match_outcomes_prob,
    #     over_under_prob, btts_prob, calculate_expected_points
    # )

    home_exp, away_exp = expected_goals_combined_homeaway_allmatches(df, home_team, away_team,elo_dict)
    #home_exp, away_exp = expected_goals_weighted_by_elo(df, home_team, away_team, elo_dict)
    matrix = poisson_prediction(home_exp, away_exp)
    outcomes = match_outcomes_prob(matrix)
    # Compute Over/Under probabilities for multiple goal lines
    over_under = {}
    for thr in (1.5, 2.5, 3.5):
        over_under.update(over_under_prob(matrix, thr))
    btts = btts_prob(matrix)
    xpoints = calculate_expected_points(outcomes)

    return {
        "home_exp": home_exp,
        "away_exp": away_exp,
        "matrix": matrix,
        "outcomes": outcomes,
        "over_under": over_under,
        "btts": btts,
        "xpoints": xpoints
    }
@st.cache_data
def get_cached_tempo(df_hash, df, team, opponent_elo, is_home, elo_dict):
    return calculate_match_tempo(df, team, opponent_elo, is_home, elo_dict)



def compute_match_inputs(
    df: pd.DataFrame,
    season_df: pd.DataFrame,
    home_team: str,
    away_team: str,
    gii_dict: Dict[str, float],
    elo_dict: Dict[str, float],
) -> Dict[str, Any]:
    """Compute and cache core inputs for a single match.

    Returns a dictionary with expected goals, probability matrices and
    auxiliary data used throughout the prediction pipeline.
    """
    df_hash = hash(pd.util.hash_pandas_object(df).sum())
    match_data = get_cached_match_inputs(df_hash, df, home_team, away_team, elo_dict)
    season_start = detect_current_season(season_df, prepared=True)[1]
    season = str(season_start.year)
    ws_home = get_team_xg_xga(home_team, season, season_df)
    ws_away = get_team_xg_xga(away_team, season, season_df)

    xg_home = ws_home.get("xg", float("nan"))
    xga_home = ws_home.get("xga", float("nan"))
    xg_away = ws_away.get("xg", float("nan"))
    xga_away = ws_away.get("xga", float("nan"))

    corner_home, corner_away = expected_corners(df, home_team, away_team)

    gii_home = gii_dict.get(home_team)
    gii_away = gii_dict.get(away_team)
    expected_gii = round(((gii_home or 0) + (gii_away or 0)) / 2, 1)
    expected_tempo = expected_match_tempo(
        df,
        home_team,
        away_team,
        elo_dict,
        match_data["home_exp"],
        match_data["away_exp"],
        xg_home,
        xg_away,
        xga_home,
        xga_away,
    )

    tempo_home = get_cached_tempo(df_hash, df, home_team, elo_dict.get(away_team, 1500), True, elo_dict)
    tempo_away = get_cached_tempo(df_hash, df, away_team, elo_dict.get(home_team, 1500), False, elo_dict)

    return {
        "df_hash": df_hash,
        **match_data,
        "xg_home": xg_home,
        "xga_home": xga_home,
        "xg_away": xg_away,
        "xga_away": xga_away,
        "expected_gii": expected_gii,
        "expected_tempo": expected_tempo,
        "tempo_home": tempo_home,
        "tempo_away": tempo_away,
        "corner_home_exp": corner_home,
        "corner_away_exp": corner_away,
    }


def render_warnings(
    df: pd.DataFrame,
    home_team: str,
    away_team: str,
    matrix: np.ndarray,
    elo_dict: Dict[str, float],
) -> Tuple[List[Dict[str, Any]], float, float]:
    """Render positive signals and warnings for the match."""
    form_dict = calculate_recent_form_by_matches(df)
    positives_summary = get_all_positive_signals(df, home_team, away_team, elo_dict)
    for entry in positives_summary:
        st.success(f"✅ Pozitivní trendy u {entry['team']}: " + " ".join(entry["messages"]))

    warnings_list, warning_index_home, warning_index_away = get_all_match_warnings(
        df, home_team, away_team, matrix, elo_dict, form_dict
    )

    for w in warnings_list:
        if w["level"] == "high":
            st.error(w["message"])
        elif w["level"] == "medium":
            st.warning(w["message"])
        elif w["level"] == "low":
            st.info(w["message"])

    return warnings_list, warning_index_home, warning_index_away


def display_metrics(
    home_team: str,
    away_team: str,
    xg_home: float,
    xga_home: float,
    xg_away: float,
    xga_away: float,
    xpoints: Dict[str, float],
    btts: Dict[str, float],
    over_under: Dict[str, float],
    outcomes: Dict[str, float],
    confidence_index: float,
    corner_home_exp: float,
    corner_away_exp: float,
    corner_probs: Dict[str, float],
    corner_line: float,
    outcomes_xg: Optional[Dict[str, float]] = None,
<<<<<<< HEAD
    over25_xg: Optional[float] = None,
=======
>>>>>>> 57e77508
) -> None:
    """Display key statistical metrics and outcome probabilities."""
    st.markdown("## 📊 Klíčové metriky")

    cols = responsive_columns(3)
    cols[0].metric(
        "xG/xGA sezóna",
        f"{xg_home:.1f}/{xga_home:.1f} vs {xg_away:.1f}/{xga_away:.1f}"
    )
    cols[1].metric(
        "Oček. body (xP)",
        f"{xpoints['Home xP']:.1f} vs {xpoints['Away xP']:.1f}"
    )
    cols[2].metric("BTTS", f"{btts['BTTS Yes']:.1f}%")
    cols[2].caption(
        f"Kurzy: {1 / (btts['BTTS Yes'] / 100):.2f}"
    )

    cols = responsive_columns(3)
    cols[0].metric(
        "Over 1.5 / 2.5 / 3.5",
        f"{over_under['Over 1.5']:.1f}% / {over_under['Over 2.5']:.1f}% / {over_under['Over 3.5']:.1f}%",
    )
    cols[0].caption(
        f"Kurzy: {1 / (over_under['Over 1.5'] / 100):.2f} / {1 / (over_under['Over 2.5'] / 100):.2f} / {1 / (over_under['Over 3.5'] / 100):.2f}"
    )
    cols[1].metric(
        "Průměrné rohy",
        f"{corner_home_exp:.1f} vs {corner_away_exp:.1f}"
    )
    over_key = f"Over {corner_line}"
    cols[2].metric(
        over_key,
        f"{corner_probs[over_key]:.1f}%",
        f"{1 / (corner_probs[over_key] / 100):.2f}"
    )
    cols[2].caption(
        f"Under: {corner_probs[f'Under {corner_line}']:.1f}%"
    )

    st.markdown("## 🧠 Pravděpodobnosti výsledků")
    cols2 = responsive_columns(4)
    cols2[0].metric(
        "🏠 Výhra domácích",
        f"{outcomes['Home Win']:.1f}%",
        f"{1 / (outcomes['Home Win'] / 100):.2f}",
    )
    cols2[1].metric(
        "🤝 Remíza",
        f"{outcomes['Draw']:.1f}%",
        f"{1 / (outcomes['Draw'] / 100):.2f}",
    )
    cols2[2].metric(
        "🚶‍♂️ Výhra hostů",
        f"{outcomes['Away Win']:.1f}%",
        f"{1 / (outcomes['Away Win'] / 100):.2f}",
    )
    cols2[3].metric("🔒 Confidence", f"{confidence_index:.1f} %")

    if outcomes_xg:
        cols3 = responsive_columns(4)
        cols3[0].metric(
            "🏠 Výhra domácích (xG)",
            f"{outcomes_xg['Home Win']:.1f}%",
            f"{1 / (outcomes_xg['Home Win'] / 100):.2f}",
        )
        cols3[1].metric(
            "🤝 Remíza (xG)",
            f"{outcomes_xg['Draw']:.1f}%",
            f"{1 / (outcomes_xg['Draw'] / 100):.2f}",
        )
        cols3[2].metric(
            "🚶‍♂️ Výhra hostů (xG)",
            f"{outcomes_xg['Away Win']:.1f}%",
            f"{1 / (outcomes_xg['Away Win'] / 100):.2f}",
        )
<<<<<<< HEAD
        if over25_xg is not None:
            cols3[3].metric(
                "Over 2.5 (xG)",
                f"{over25_xg:.1f}%",
                f"{1 / (over25_xg / 100):.2f}",
            )
        else:
            cols3[3].markdown(" ")
=======
        cols3[3].markdown(" ")
>>>>>>> 57e77508






def render_single_match_prediction(
    df,
    season_df,
    full_df,
    home_team,
    away_team,
    league_name,
    gii_dict,
    elo_dict,
):
    st.header(f"🔮 {home_team} vs {away_team}")
    xg_df = load_upcoming_xg()
    xg_row = lookup_xg_row(xg_df, home_team, away_team)
    if xg_row is not None:
        xg_pred = make_poisson_from_xg(xg_row)
        outcomes_xg = xg_pred["outcomes"]
<<<<<<< HEAD
        over25_xg = xg_pred["over_under"].get("Over 2.5")
    else:
        outcomes_xg = None
        over25_xg = None
=======
    else:
        outcomes_xg = None
        st.info("xG data are not available for this matchup.")

    xg_df = load_upcoming_xg()
    xg_row = lookup_xg_row(xg_df, home_team, away_team)
    if xg_row is not None:
        xg_pred = make_poisson_from_xg(xg_row)
        st.subheader("xG-based prediction")
        outcomes_xg = xg_pred["outcomes"]
        over25 = xg_pred["over_under"]["Over 2.5"]
        st.write(
            f"Home: {outcomes_xg['Home Win']:.1f}% | "
            f"Draw: {outcomes_xg['Draw']:.1f}% | "
            f"Away: {outcomes_xg['Away Win']:.1f}% | "
            f"Over 2.5: {over25:.1f}%"
        )
        home_val = outcomes_xg["Home Win"] / 100 - 1 / xg_row["Home"]
        draw_val = outcomes_xg["Draw"] / 100 - 1 / xg_row["Draw"]
        away_val = outcomes_xg["Away Win"] / 100 - 1 / xg_row["Away"]
        over_val = over25 / 100 - 1 / xg_row[">2.5"]
        st.write(
            "Value H/D/A/>2.5: "
            f"{home_val:+.2%}/{draw_val:+.2%}/{away_val:+.2%}/{over_val:+.2%}"
        )
    else:
>>>>>>> 57e77508
        st.info("xG data are not available for this matchup.")

    try:
        inputs = compute_match_inputs(df, season_df, home_team, away_team, gii_dict, elo_dict)
    except ValueError as e:
        st.error(str(e))
        st.stop()

    home_exp = inputs["home_exp"]
    away_exp = inputs["away_exp"]
    matrix = inputs["matrix"]
    outcomes = inputs["outcomes"]
    over_under = inputs["over_under"]
    btts = inputs["btts"]
    xpoints = inputs["xpoints"]
    xg_home = inputs["xg_home"]
    xga_home = inputs["xga_home"]
    xg_away = inputs["xg_away"]
    xga_away = inputs["xga_away"]
    expected_tempo = inputs["expected_tempo"]
    tempo_home = inputs["tempo_home"]
    tempo_away = inputs["tempo_away"]
    expected_gii = inputs["expected_gii"]
    corner_home_exp = inputs["corner_home_exp"]
    corner_away_exp = inputs["corner_away_exp"]

    col1, col2 = responsive_columns(2)
    with col1:
        st.markdown("### ⚽ Očekávané skóre")
        st.markdown(
            f"<h4 style='margin-top: -10px; font-size: 24px;'>"
            f"<span style='color:green'>{home_team}</span> {round(home_exp, 1)} : {round(away_exp, 1)} "
            f"<span style='color:green'>{away_team}</span>"
            f"</h4>",
            unsafe_allow_html=True,
        )

    with col2:
        st.markdown("### 🎭 Očekávaný styl zápasu")
        col2.markdown(tempo_tag(expected_tempo), unsafe_allow_html=True)

    warnings_list, warning_index_home, warning_index_away = render_warnings(
        df, home_team, away_team, matrix, elo_dict
    )

    form_dog_positive = len(
        detect_positive_factors(
            df,
            away_team if outcomes["Home Win"] > outcomes["Away Win"] else home_team,
            elo_dict,
        )[0]
    ) > 0

    tempo_home_val = tempo_home["tempo"]
    tempo_away_val = tempo_away["tempo"]

    contrarian_score = calculate_contrarian_risk_score(
        matrix,
        home_exp + away_exp,
        tempo_home_val,
        tempo_away_val,
        warning_index_home,
        warning_index_away,
    )
    upset_score = calculate_upset_risk_score(
        outcomes, warning_index_home, warning_index_away, form_dog_positive
    )

    _, pos_score_home = detect_positive_factors(df, home_team, elo_dict)
    _, pos_score_away = detect_positive_factors(df, away_team, elo_dict)
    _, _, form_stability_home = detect_overperformance_and_momentum(df, home_team)
    _, _, form_stability_away = detect_overperformance_and_momentum(df, away_team)
    form_stability_score = (form_stability_home + form_stability_away) / 2
    variance_flag = scoreline_variance_warning(matrix) is not None
    form_stability_score = 1.0  # Pokud nemáš metodu, klidně ponech 1.0

    confidence_index = calculate_confidence_index(
        outcomes=outcomes,
        poisson_matrix=matrix,
        warning_home=warning_index_home,
        warning_away=warning_index_away,
        form_stability_score=form_stability_score,
        pos_home=pos_score_home,
        pos_away=pos_score_away,
        variance_warning=variance_flag,
    )

    corner_line = st.sidebar.slider("Rohová hranice", 5.5, 15.5, 9.5, 0.5)
    corner_matrix = poisson_corner_matrix(corner_home_exp, corner_away_exp)
    corner_probs = corner_over_under_prob(corner_matrix, corner_line)

    display_metrics(
        home_team,
        away_team,
        xg_home,
        xga_home,
        xg_away,
        xga_away,
        xpoints,
        btts,
        over_under,
        outcomes,
        confidence_index,
        corner_home_exp,
        corner_away_exp,
        corner_probs,
        corner_line,
        outcomes_xg,
<<<<<<< HEAD
        over25_xg,
=======
>>>>>>> 57e77508
    )

    with st.form("bet_form"):
        bet_type = st.selectbox(
            "Bet type",
            [
                f"{home_team} win",
                f"{away_team} win",
                "Draw",
                f"Double {home_team}",
                f"Double {away_team}",
                f"{home_team} w/o draw",
                f"{away_team} w/o draw",
                "Over 1.5",
                "Over 2.5",
                "Over 3.5",
                "Under 2.5",
                "Under 3.5",
                f"{home_team} and over 1.5",
                f"{away_team} and over 1.5",
                f"{home_team} and over 2.5",
                f"{away_team} and over 2.5",
                f"{home_team} -1.0",
                f"{away_team} -1.0",
            ],
        )
        odds = st.number_input("Odds", min_value=1.0, value=1.5, step=0.01)
        stake = st.number_input("Stake", min_value=0.0, value=100.0, step=0.1)
        if st.form_submit_button("Save bet"):
            bet_db.insert_bet(
                league=league_name,
                home_team=home_team,
                away_team=away_team,
                bet_type=bet_type,
                odds=odds,
                stake=stake,
            )
            st.success("Bet saved")

    # Styl hry
    st.markdown("## 🎮 Styl hry")

    cols = responsive_columns(2)
    for i, (team, tempo) in enumerate([(home_team, tempo_home), (away_team, tempo_away)]):
        over, momentum, _= detect_overperformance_and_momentum(df, team)
        team_status = classify_team_strength(df, team)
        strength_emoji = classify_team_strength(df, team)
        strength_text = {
            "Silní":"💪",
            "Průměrní":"⚖️",
            "Slabí":"🪶"
        }.get(strength_emoji, "Neurčití")

        strength_display = f"{strength_text} {strength_emoji}"

        with cols[i]:
            st.markdown(f"### {'🏠' if i == 0 else '🚶‍♂️'} {team}")
            left_col, right_col = responsive_columns(2)

            with left_col:
                st.markdown(f"<p style='font-size:15px'>⚡ Tempo zápasu:</p>", unsafe_allow_html=True)
                st.markdown(f"<p style='font-size:20px'>{tempo['rating']}</p>", unsafe_allow_html=True)

                st.markdown(f"<p style='font-size:15px'>🥾 Tvrdost zápasu:</p>", unsafe_allow_html=True)
                st.markdown(f"<p style='font-size:20px'>{tempo['aggressiveness_rating']}</p>", unsafe_allow_html=True)

                st.markdown(f"<p style='font-size:15px'>📊 Dominance v zápase:</p>", unsafe_allow_html=True)
                st.markdown(f"<p style='font-size:20px'>{tempo['imbalance_type']}</p>", unsafe_allow_html=True)

            with right_col:
                st.markdown(f"<p style='font-size:15px'>🧾 Status týmu:</p>", unsafe_allow_html=True)
                st.markdown(f"<p style='font-size:20px'>{strength_display}</p>", unsafe_allow_html=True)

                st.markdown(f"<p style='font-size:15px'>🎯 Overperformance:</p>", unsafe_allow_html=True)
                st.markdown(f"<p style='font-size:20px'>{over}</p>", unsafe_allow_html=True)

                st.markdown(f"<p style='font-size:15px'>📈 Momentum:</p>", unsafe_allow_html=True)
                st.markdown(f"<p style='font-size:20px'>{momentum}</p>", unsafe_allow_html=True)

    st.markdown("## 🎲 Riziko nečekaného průběhu")
    col1, col2 = responsive_columns(2)
    col1.markdown(colored_risk_tag("🎭 Přestřelka místo nudy", contrarian_score), unsafe_allow_html=True)
    col2.markdown(colored_risk_tag("🧨 Překvapení outsidera", upset_score), unsafe_allow_html=True)

    #df_team_status = display_team_status_table(home_team, away_team, df, elo_dict)
    # st.markdown("## 📊 Porovnání týmů")
    # st.dataframe(display_team_status_table(home_team, away_team, df, elo_dict), use_container_width=True, hide_index=True)

    # Týmové statistiky
    st.markdown("## 🧠 Očekávané týmové statistiky")
    stat_map = {
        'Střely': ('HS', 'AS'),
        'Střely na branku': ('HST', 'AST'),
        'Rohy': ('HC', 'AC'),
        'Žluté karty': ('HY', 'AY')
    }
    elo_stats = expected_team_stats_weighted_by_elo(df, home_team, away_team, stat_map, elo_dict)
    for stat, values in elo_stats.items():
        st.markdown(f"- **{stat}**: `{home_team}` {values['Home']} – {values['Away']} `{away_team}`")

    # Výkon podle typu soupeřů
    st.markdown("## 🏟️ Výkon dle typu soupeřů (Doma / Venku)")
    strength_home = classify_team_strength(df, home_team)
    strength_away = classify_team_strength(df, away_team)

    def display_merged_table(data, team_name, teamstrength):
        emoji_map = {"Silní": "💪", "Průměrní": "⚖️", "Slabí": "🪶"}
        icon = emoji_map.get(teamstrength, "")
        st.markdown(f"### {team_name} {icon} ")
        
        df_disp = pd.DataFrame(data).T
        df_disp = df_disp[
            [
                "Zápasy",
                "Góly",
                "Obdržené",
                "Střely",
                "Na branku",
                "xG",
                "xGA",
                "Body/zápas",
                "Čistá konta %",
            ]
        ]
        st.dataframe(df_disp, use_container_width=True)

    display_merged_table(
        merged_home_away_opponent_form(full_df, home_team),
        home_team,
        strength_home,
    )
    display_merged_table(
        merged_home_away_opponent_form(full_df, away_team),
        away_team,
        strength_away,
    )

    # Head-to-head statistiky
    # Head-to-Head – kompaktní přehled
    st.markdown("## 💬 Head-to-Head")
    h2h = get_head_to_head_stats(full_df, home_team, away_team, last_n=None)

    if h2h:
        h2h_cols = responsive_columns(6)

        h2h_cols[0].markdown("🆚 **Zápasy**")
        h2h_cols[0].markdown(f"<h3 style='margin-top:-5px'>{h2h['matches']}</h3>", unsafe_allow_html=True)

        h2h_cols[1].markdown(f"✅ **{home_team} výher**")
        h2h_cols[1].markdown(f"<h3 style='margin-top:-5px'>{h2h['home_wins']}</h3>", unsafe_allow_html=True)

        h2h_cols[2].markdown("🤝 **Remízy**")
        h2h_cols[2].markdown(f"<h3 style='margin-top:-5px'>{h2h['draws']}</h3>", unsafe_allow_html=True)

        h2h_cols[3].markdown(f"✅ **{away_team} výher**")
        h2h_cols[3].markdown(f"<h3 style='margin-top:-5px'>{h2h['away_wins']}</h3>", unsafe_allow_html=True)

        h2h_cols[4].markdown("🎯 **Průměr gólů**")
        h2h_cols[4].markdown(f"<h3 style='margin-top:-5px'>{h2h['avg_goals']}</h3>", unsafe_allow_html=True)

        h2h_cols[5].markdown("🤝 **BTTS / Over 2.5**")
        h2h_cols[5].markdown(f"<h3 style='margin-top:-5px'>{h2h['btts_pct']}% / {h2h['over25_pct']}%</h3>", unsafe_allow_html=True)
    else:
        st.warning("⚠️ Nenašly se žádné vzájemné zápasy.")

        
    # Nejpravděpodobnější výsledky
    top_scores = get_top_scorelines(matrix, top_n=5)
    home_probs, away_probs = get_goal_probabilities(matrix)
    goly = [1, 2, 3, 4, 5]
    goal_chances = pd.DataFrame({
        "Góly": goly,
        home_team: [f"{round(home_probs[i]*100, 1)} %" for i in goly],
        away_team: [f"{round(away_probs[i]*100, 1)} %" for i in goly],
    })
    top_df = pd.DataFrame([
        {"Skóre": f"{a}:{b}", "Pravděpodobnost": f"{round(p*100, 1)} %"}
        for (a, b), p in top_scores
    ])

    col1, col2 = responsive_columns(2)
    col1.markdown("### 🏅 Nejpravděpodobnější výsledky")
    col1.dataframe(top_df, use_container_width=True, hide_index=True)
    col2.markdown("### 🎯 Šance na počet vstřelených gólů")
    col2.dataframe(goal_chances, use_container_width=True, hide_index=True)


    
    style_home = get_team_style_vs_opponent_type(full_df, home_team, away_team)
    style_away = get_team_style_vs_opponent_type(full_df, away_team, home_team)
    st.divider()
    radar_cols = st.columns(4)
    if isinstance(style_home, Mapping) and style_home:
        radar_cols[0].plotly_chart(
            plot_style_radar(style_home), use_container_width=True
        )
        radar_cols[0].caption(
            " | ".join(TEAM_COMPARISON_DESC_MAP.get(k, k) for k in style_home)
        )
    if isinstance(style_away, Mapping) and style_away:
        radar_cols[1].plotly_chart(
            plot_style_radar(style_away), use_container_width=True
        )
        radar_cols[1].caption(
            " | ".join(TEAM_COMPARISON_DESC_MAP.get(k, k) for k in style_away)
        )

    # Extrakce konkrétních warningů z výstupu
    variance_warning_msg = next((w["message"] for w in warnings_list if "rozptyl" in w["message"].lower()), None)
    style_form_warning_msg = next((w["message"] for w in warnings_list if "forma" in w["message"].lower()), None)
    style_conflict_warning_msg = next((w["message"] for w in warnings_list if "styl" in w["message"].lower()), None)

    
    # Export Excel
    
    excel_file = generate_excel_analysis_export(
            league_name, home_team, away_team,
            (home_exp, away_exp), outcomes, over_under, btts,
            xpoints, xg_home, xg_away,
            expected_tempo, expected_gii,
            warnings_home=calculate_warning_index(df, home_team, elo_dict)[0],
            warnings_away=calculate_warning_index(df, away_team, elo_dict)[0],
            positives_home=detect_positive_factors(df, home_team, elo_dict)[0],
            positives_away=detect_positive_factors(df, away_team, elo_dict)[0],
            team_stats=elo_stats,
            style_home=tempo_home, style_away=tempo_away,
            form_home=pd.DataFrame(merged_home_away_opponent_form(df, home_team)).T,
            form_away=pd.DataFrame(merged_home_away_opponent_form(df, away_team)).T,
            h2h_stats=h2h,
            top_scorelines=top_scores,
            goal_probs=goal_chances,
            variance_warning=variance_warning_msg,
            style_form_warning=style_form_warning_msg,
            style_conflict_warning=style_conflict_warning_msg,
        )    
    st.download_button(
    "📥 Stáhnout analytickou zprávu jako Excel",
        data=excel_file,
        file_name=f"{home_team}_vs_{away_team}_analysis.xlsx",
        mime="application/vnd.openxmlformats-officedocument.spreadsheetml.sheet"
    )
<|MERGE_RESOLUTION|>--- conflicted
+++ resolved
@@ -59,28 +59,16 @@
 
 @st.cache_data
 def load_upcoming_xg() -> pd.DataFrame:
-<<<<<<< HEAD
     """Load upcoming xG workbook with caching.
 
     If the workbook or its engine (``openpyxl``) is missing, an empty
     ``DataFrame`` is returned so the app can continue gracefully.
     """
-=======
-    """Load upcoming xG workbook with caching."""
->>>>>>> 57e77508
     path = "data/Footballxg.com - (F1X) xG Free Upcoming v3.1.xlsx"
     cols = [
-        "Date",
-        "Home Team",
-        "Away Team",
-        "xG Home",
-        "xG Away",
-        "Home",
-        "Draw",
-        "Away",
-        ">2.5",
+        "Date", "Home Team", "Away Team", "xG Home", "xG Away",
+        "Home", "Draw", "Away", ">2.5",
     ]
-<<<<<<< HEAD
     try:
         return pd.read_excel(path, header=5, usecols=cols)
     except Exception as exc:  # pragma: no cover - safeguards runtime
@@ -94,23 +82,13 @@
     """Find matching xG row for given teams (case-insensitive)."""
     if df.empty:
         return None
-=======
-    df = pd.read_excel(path, header=5, usecols=cols)
-    return df
-
-
-def lookup_xg_row(df: pd.DataFrame, home_team: str, away_team: str):
-    """Find matching xG row for given teams (case-insensitive)."""
->>>>>>> 57e77508
-    mask = (
-        df["Home Team"].str.lower() == home_team.lower()
-    ) & (
-        df["Away Team"].str.lower() == away_team.lower()
-    )
+    mask = (df["Home Team"].str.lower() == home_team.lower()) & \
+           (df["Away Team"].str.lower() == away_team.lower())
     match = df.loc[mask]
     if match.empty:
         return None
     return match.iloc[0]
+
 
 
 def make_poisson_from_xg(row: pd.Series) -> Dict[str, Dict[str, float]]:
@@ -260,98 +238,69 @@
     corner_probs: Dict[str, float],
     corner_line: float,
     outcomes_xg: Optional[Dict[str, float]] = None,
-<<<<<<< HEAD
     over25_xg: Optional[float] = None,
-=======
->>>>>>> 57e77508
 ) -> None:
     """Display key statistical metrics and outcome probabilities."""
     st.markdown("## 📊 Klíčové metriky")
 
     cols = responsive_columns(3)
-    cols[0].metric(
-        "xG/xGA sezóna",
-        f"{xg_home:.1f}/{xga_home:.1f} vs {xg_away:.1f}/{xga_away:.1f}"
-    )
-    cols[1].metric(
-        "Oček. body (xP)",
-        f"{xpoints['Home xP']:.1f} vs {xpoints['Away xP']:.1f}"
-    )
+    cols[0].metric("xG/xGA sezóna",
+                   f"{xg_home:.1f}/{xga_home:.1f} vs {xg_away:.1f}/{xga_away:.1f}")
+    cols[1].metric("Oček. body (xP)",
+                   f"{xpoints['Home xP']:.1f} vs {xpoints['Away xP']:.1f}")
     cols[2].metric("BTTS", f"{btts['BTTS Yes']:.1f}%")
-    cols[2].caption(
-        f"Kurzy: {1 / (btts['BTTS Yes'] / 100):.2f}"
-    )
+    cols[2].caption(f"Kurzy: {1 / (btts['BTTS Yes'] / 100):.2f}")
 
     cols = responsive_columns(3)
     cols[0].metric(
         "Over 1.5 / 2.5 / 3.5",
-        f"{over_under['Over 1.5']:.1f}% / {over_under['Over 2.5']:.1f}% / {over_under['Over 3.5']:.1f}%",
+        f"{over_under['Over 1.5']:.1f}% / "
+        f"{over_under['Over 2.5']:.1f}% / "
+        f"{over_under['Over 3.5']:.1f}%"
     )
     cols[0].caption(
-        f"Kurzy: {1 / (over_under['Over 1.5'] / 100):.2f} / {1 / (over_under['Over 2.5'] / 100):.2f} / {1 / (over_under['Over 3.5'] / 100):.2f}"
-    )
-    cols[1].metric(
-        "Průměrné rohy",
-        f"{corner_home_exp:.1f} vs {corner_away_exp:.1f}"
-    )
+        f"Kurzy: {1 / (over_under['Over 1.5'] / 100):.2f} / "
+        f"{1 / (over_under['Over 2.5'] / 100):.2f} / "
+        f"{1 / (over_under['Over 3.5'] / 100):.2f}"
+    )
+    cols[1].metric("Průměrné rohy", f"{corner_home_exp:.1f} vs {corner_away_exp:.1f}")
     over_key = f"Over {corner_line}"
-    cols[2].metric(
-        over_key,
-        f"{corner_probs[over_key]:.1f}%",
-        f"{1 / (corner_probs[over_key] / 100):.2f}"
-    )
-    cols[2].caption(
-        f"Under: {corner_probs[f'Under {corner_line}']:.1f}%"
-    )
+    cols[2].metric(over_key,
+                   f"{corner_probs[over_key]:.1f}%",
+                   f"{1 / (corner_probs[over_key] / 100):.2f}")
+    cols[2].caption(f"Under: {corner_probs[f'Under {corner_line}']:.1f}%")
 
     st.markdown("## 🧠 Pravděpodobnosti výsledků")
     cols2 = responsive_columns(4)
-    cols2[0].metric(
-        "🏠 Výhra domácích",
-        f"{outcomes['Home Win']:.1f}%",
-        f"{1 / (outcomes['Home Win'] / 100):.2f}",
-    )
-    cols2[1].metric(
-        "🤝 Remíza",
-        f"{outcomes['Draw']:.1f}%",
-        f"{1 / (outcomes['Draw'] / 100):.2f}",
-    )
-    cols2[2].metric(
-        "🚶‍♂️ Výhra hostů",
-        f"{outcomes['Away Win']:.1f}%",
-        f"{1 / (outcomes['Away Win'] / 100):.2f}",
-    )
+    cols2[0].metric("🏠 Výhra domácích",
+                    f"{outcomes['Home Win']:.1f}%",
+                    f"{1 / (outcomes['Home Win'] / 100):.2f}")
+    cols2[1].metric("🤝 Remíza",
+                    f"{outcomes['Draw']:.1f}%",
+                    f"{1 / (outcomes['Draw'] / 100):.2f}")
+    cols2[2].metric("🚶‍♂️ Výhra hostů",
+                    f"{outcomes['Away Win']:.1f}%",
+                    f"{1 / (outcomes['Away Win'] / 100):.2f}")
     cols2[3].metric("🔒 Confidence", f"{confidence_index:.1f} %")
 
     if outcomes_xg:
         cols3 = responsive_columns(4)
-        cols3[0].metric(
-            "🏠 Výhra domácích (xG)",
-            f"{outcomes_xg['Home Win']:.1f}%",
-            f"{1 / (outcomes_xg['Home Win'] / 100):.2f}",
-        )
-        cols3[1].metric(
-            "🤝 Remíza (xG)",
-            f"{outcomes_xg['Draw']:.1f}%",
-            f"{1 / (outcomes_xg['Draw'] / 100):.2f}",
-        )
-        cols3[2].metric(
-            "🚶‍♂️ Výhra hostů (xG)",
-            f"{outcomes_xg['Away Win']:.1f}%",
-            f"{1 / (outcomes_xg['Away Win'] / 100):.2f}",
-        )
-<<<<<<< HEAD
+        cols3[0].metric("🏠 Výhra domácích (xG)",
+                        f"{outcomes_xg['Home Win']:.1f}%",
+                        f"{1 / (outcomes_xg['Home Win'] / 100):.2f}")
+        cols3[1].metric("🤝 Remíza (xG)",
+                        f"{outcomes_xg['Draw']:.1f}%",
+                        f"{1 / (outcomes_xg['Draw'] / 100):.2f}")
+        cols3[2].metric("🚶‍♂️ Výhra hostů (xG)",
+                        f"{outcomes_xg['Away Win']:.1f}%",
+                        f"{1 / (outcomes_xg['Away Win'] / 100):.2f}")
         if over25_xg is not None:
-            cols3[3].metric(
-                "Over 2.5 (xG)",
-                f"{over25_xg:.1f}%",
-                f"{1 / (over25_xg / 100):.2f}",
-            )
+            cols3[3].metric("Over 2.5 (xG)",
+                            f"{over25_xg:.1f}%",
+                            f"{1 / (over25_xg / 100):.2f}")
         else:
             cols3[3].markdown(" ")
-=======
-        cols3[3].markdown(" ")
->>>>>>> 57e77508
+
 
 
 
@@ -374,40 +323,12 @@
     if xg_row is not None:
         xg_pred = make_poisson_from_xg(xg_row)
         outcomes_xg = xg_pred["outcomes"]
-<<<<<<< HEAD
         over25_xg = xg_pred["over_under"].get("Over 2.5")
     else:
         outcomes_xg = None
         over25_xg = None
-=======
-    else:
-        outcomes_xg = None
         st.info("xG data are not available for this matchup.")
 
-    xg_df = load_upcoming_xg()
-    xg_row = lookup_xg_row(xg_df, home_team, away_team)
-    if xg_row is not None:
-        xg_pred = make_poisson_from_xg(xg_row)
-        st.subheader("xG-based prediction")
-        outcomes_xg = xg_pred["outcomes"]
-        over25 = xg_pred["over_under"]["Over 2.5"]
-        st.write(
-            f"Home: {outcomes_xg['Home Win']:.1f}% | "
-            f"Draw: {outcomes_xg['Draw']:.1f}% | "
-            f"Away: {outcomes_xg['Away Win']:.1f}% | "
-            f"Over 2.5: {over25:.1f}%"
-        )
-        home_val = outcomes_xg["Home Win"] / 100 - 1 / xg_row["Home"]
-        draw_val = outcomes_xg["Draw"] / 100 - 1 / xg_row["Draw"]
-        away_val = outcomes_xg["Away Win"] / 100 - 1 / xg_row["Away"]
-        over_val = over25 / 100 - 1 / xg_row[">2.5"]
-        st.write(
-            "Value H/D/A/>2.5: "
-            f"{home_val:+.2%}/{draw_val:+.2%}/{away_val:+.2%}/{over_val:+.2%}"
-        )
-    else:
->>>>>>> 57e77508
-        st.info("xG data are not available for this matchup.")
 
     try:
         inputs = compute_match_inputs(df, season_df, home_team, away_team, gii_dict, elo_dict)
@@ -515,10 +436,7 @@
         corner_probs,
         corner_line,
         outcomes_xg,
-<<<<<<< HEAD
         over25_xg,
-=======
->>>>>>> 57e77508
     )
 
     with st.form("bet_form"):
