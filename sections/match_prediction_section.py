import streamlit as st
import pandas as pd
import numpy as np
from utils.poisson_utils import (
    calculate_elo_ratings, expected_goals_weighted_by_elo, poisson_prediction, match_outcomes_prob,
    over_under_prob, btts_prob, calculate_expected_points, calculate_pseudo_xg_for_team,
    analyze_opponent_strength, expected_match_style_score, intensity_score_to_emoji,
    expected_match_tempo, tempo_to_emoji, get_top_scorelines, get_goal_probabilities,
    detect_risk_factors, detect_positive_factors, calculate_warning_index,
    expected_team_stats_weighted_by_elo, classify_team_strength, merged_home_away_opponent_form,
    get_head_to_head_stats, calculate_match_tempo,get_team_style_vs_opponent_type,calculate_elo_ratings,
    expected_goals_combined_homeaway_allmatches,expected_goals_weighted_by_home_away

)
from utils.frontend_utils import display_team_status_table
from utils.poisson_utils.match_style import tempo_tag
from utils.export_utils import generate_excel_analysis_export
from utils.utils_warnings import (
    scoreline_variance_warning,
    combined_form_tempo_warning,
    conflict_style_warning,
    calculate_recent_form_by_matches,
    get_all_match_warnings,
    get_all_positive_signals,
    detect_overperformance_and_momentum
)
from utils.anomaly_detection import (
    calculate_contrarian_risk_score,
    calculate_upset_risk_score,
    colored_risk_tag,
    calculate_confidence_index
)
@st.cache_data
def get_cached_match_inputs(df, home_team, away_team, elo_dict):
    from utils.poisson_utils import (
        expected_goals_weighted_by_elo, poisson_prediction, match_outcomes_prob,
        over_under_prob, btts_prob, calculate_expected_points
    )
    home_exp, away_exp = expected_goals_weighted_by_elo(df, home_team, away_team, elo_dict)
    matrix = poisson_prediction(home_exp, away_exp)
    outcomes = match_outcomes_prob(matrix)
    over_under = over_under_prob(matrix)
    btts = btts_prob(matrix)
    xpoints = calculate_expected_points(outcomes)
    return {
        "home_exp": home_exp,
        "away_exp": away_exp,
        "matrix": matrix,
        "outcomes": outcomes,
        "over_under": over_under,
        "btts": btts,
        "xpoints": xpoints
    }
@st.cache_data
def get_cached_pseudo_xg(season_df, team):
    return calculate_pseudo_xg_for_team(season_df, team)

@st.cache_data
def get_cached_match_inputs(df_hash,df, home_team, away_team, elo_dict):
    # from utils.poisson_utils import (
    #     expected_goals_weighted_by_elo, poisson_prediction, match_outcomes_prob,
    #     over_under_prob, btts_prob, calculate_expected_points
    # )

    home_exp, away_exp = expected_goals_combined_homeaway_allmatches(df, home_team, away_team,elo_dict)
    #home_exp, away_exp = expected_goals_weighted_by_elo(df, home_team, away_team, elo_dict)
    matrix = poisson_prediction(home_exp, away_exp)
    outcomes = match_outcomes_prob(matrix)
    over_under = over_under_prob(matrix)
    btts = btts_prob(matrix)
    xpoints = calculate_expected_points(outcomes)

    return {
        "home_exp": home_exp,
        "away_exp": away_exp,
        "matrix": matrix,
        "outcomes": outcomes,
        "over_under": over_under,
        "btts": btts,
        "xpoints": xpoints
    }
@st.cache_data
def cache_all_pseudo_xg(season_df):
    teams = sorted(set(season_df['HomeTeam']).union(season_df['AwayTeam']))
    return {t: calculate_pseudo_xg_for_team(season_df, t) for t in teams}
@st.cache_data
def get_cached_tempo(df_hash, df, team, opponent_elo, is_home, elo_dict):
    return calculate_match_tempo(df, team, opponent_elo, is_home, elo_dict)





def render_single_match_prediction(df, season_df, home_team, away_team, league_name, gii_dict, elo_dict):
    st.header(f"🔮 {home_team} vs {away_team}")

    elo_dict = calculate_elo_ratings(df)
    try:
<<<<<<< HEAD
        match_data = get_cached_match_inputs(df, home_team, away_team, elo_dict)
    except ValueError as e:
        st.error(str(e))
        st.stop()
        
    home_expected_style = get_team_style_vs_opponent_type(df, home_team, away_team)
    away_expected_style = get_team_style_vs_opponent_type(df, away_team, home_team)

    # fallback pokud některý tým má málo dat
    if home_expected_style is None or away_expected_style is None:
        expected_gii = round((gii_dict.get(home_team, 0) or 0 + gii_dict.get(away_team, 0) or 0) / 2, 2)
    else:
        expected_gii = round((home_expected_style + away_expected_style) / 2, 2)

    # matrix = poisson_prediction(home_exp, away_exp)
    # outcomes = match_outcomes_prob(matrix)
    # over_under = over_under_prob(matrix)
    # btts = btts_prob(matrix)
    # xpoints = calculate_expected_points(outcomes)
=======
        df_hash = hash(pd.util.hash_pandas_object(df).sum())
        match_data = get_cached_match_inputs(df_hash, df, home_team, away_team, elo_dict)
    except ValueError as e:
        st.error(str(e))
        st.stop()
>>>>>>> 83f894c0

    home_exp = match_data["home_exp"]
    away_exp = match_data["away_exp"]
    matrix = match_data["matrix"]
    outcomes = match_data["outcomes"]
    over_under = match_data["over_under"]
    btts = match_data["btts"]
    xpoints = match_data["xpoints"]
<<<<<<< HEAD
    
    xg_home = get_cached_pseudo_xg(season_df, home_team)
    xg_away = get_cached_pseudo_xg(season_df, away_team)
=======

    # try:
    #     elo_dict = calculate_elo_ratings(df)
    #     home_exp, away_exp = expected_goals_weighted_by_elo(df, home_team, away_team, elo_dict)
    # except ValueError as e:
    #     st.error(str(e))
    #     st.stop()

    # home_expected_style = get_team_style_vs_opponent_type(df, home_team, away_team)
    # away_expected_style = get_team_style_vs_opponent_type(df, away_team, home_team)

    # # fallback pokud některý tým má málo dat
    # if home_expected_style is None or away_expected_style is None:
    #     expected_gii = round((gii_dict.get(home_team, 0) or 0 + gii_dict.get(away_team, 0) or 0) / 2, 2)
    # else:
    #     expected_gii = round((home_expected_style + away_expected_style) / 2, 2)

    # matrix = poisson_prediction(home_exp, away_exp)
    # outcomes = match_outcomes_prob(matrix)
    # over_under = over_under_prob(matrix)
    # btts = btts_prob(matrix)
    # xpoints = calculate_expected_points(outcomes)

    xg_dict = cache_all_pseudo_xg(season_df)
    xg_home = xg_dict.get(home_team, {"xG_home": 0})
    xg_away = xg_dict.get(away_team, {"xG_away": 0})
>>>>>>> 83f894c0


    col1, col2 = st.columns(2)
    expected_gii = round((gii_dict.get(home_team, 0) + gii_dict.get(away_team, 0)) / 2, 2)
    expected_gii_emoji = intensity_score_to_emoji(expected_gii)
    expected_tempo = expected_match_tempo(
        df,            # DataFrame se zápasy
        home_team,     # Domácí tým
        away_team,     # Hostující tým
        elo_dict,      # Slovník s ELO hodnotami
        home_exp,      # Očekávané góly domácích (např. z Poissona)
        away_exp,      # Očekávané góly hostů
        xg_home["xG_home"],      # Pseudo-xG domácích
        xg_away["xG_away"]       # Pseudo-xG hostů
    )

    form_dict = calculate_recent_form_by_matches(df)
    style_form_warning = combined_form_tempo_warning(df, home_team, away_team, elo_dict, form_dict)
    style_warning = conflict_style_warning(df, home_team, away_team, elo_dict)    


    positives_summary = get_all_positive_signals(df, home_team, away_team, elo_dict)
    for entry in positives_summary:
        st.success(f"✅ Pozitivní trendy u {entry['team']}: " + " ".join(entry["messages"]))


    warnings_list, warning_index_home, warning_index_away = get_all_match_warnings(df, home_team, away_team, matrix, elo_dict, form_dict)

    for w in warnings_list:
        if w["level"] == "high":
            st.error(w["message"])
        elif w["level"] == "medium":
            st.warning(w["message"])
        elif w["level"] == "low":
            st.info(w["message"])

    

    

    form_dog_positive = len(detect_positive_factors(df, away_team if outcomes["Home Win"] > outcomes["Away Win"] else home_team, elo_dict)[0]) > 0

    tempo_home = get_cached_tempo(df_hash, df, home_team, elo_dict.get(away_team, 1500), True, elo_dict)
    tempo_away = get_cached_tempo(df_hash, df, away_team, elo_dict.get(home_team, 1500), False, elo_dict)
    tempo_home_val = tempo_home["tempo"]
    tempo_away_val = tempo_away["tempo"]

    contrarian_score = calculate_contrarian_risk_score(matrix, home_exp + away_exp, tempo_home_val, tempo_away_val, warning_index_home, warning_index_away)
    upset_score = calculate_upset_risk_score(outcomes, warning_index_home, warning_index_away, form_dog_positive)

    pos_score_home = detect_positive_factors(df, home_team, elo_dict)[1]
    pos_score_away = detect_positive_factors(df, away_team, elo_dict)[1]
    _, pos_score_home = detect_positive_factors(df, home_team, elo_dict)
    _, pos_score_away = detect_positive_factors(df, away_team, elo_dict)
    _, _, form_stability_home = detect_overperformance_and_momentum(df, home_team)
    _, _, form_stability_away = detect_overperformance_and_momentum(df, away_team)
    form_stability_score = (form_stability_home + form_stability_away) / 2
    variance_flag = scoreline_variance_warning(matrix) is not None
    form_stability_score = 1.0  # Pokud nemáš metodu, klidně ponech 1.0
    
    confidence_index = calculate_confidence_index(
        outcomes=outcomes,
        poisson_matrix=matrix,
        warning_home=warning_index_home,
        warning_away=warning_index_away,
        form_stability_score=form_stability_score,
        pos_home=pos_score_home,
        pos_away=pos_score_away,
        variance_warning=variance_flag
    )


    tempo_emoji = tempo_to_emoji(expected_tempo)

    with col1:
        st.markdown("### ⚽ Očekávané skóre")
        st.markdown(
            f"<h4 style='margin-top: -10px; font-size: 24px;'>"
            f"<span style='color:green'>{home_team}</span> {round(home_exp, 1)} : {round(away_exp, 1)} "
            f"<span style='color:green'>{away_team}</span>"
            f"</h4>",
            unsafe_allow_html=True
        )

    with col2:
        st.markdown("### 🎭 Očekávaný styl zápasu")
        # col2.markdown(f"### {tempo_emoji} ({expected_tempo})")
        col2.markdown(tempo_tag(expected_tempo), unsafe_allow_html=True)

    
    

    # Klíčové metriky
    st.markdown("## 📊 Klíčové metriky")
    cols = st.columns(4)
    cols[0].metric("xG sezóna", f"{xg_home['xG_home']} vs {xg_away['xG_away']}")
    cols[1].metric("Oček. body (xP)", f"{xpoints['Home xP']} vs {xpoints['Away xP']}")
    cols[2].metric("BTTS / Over 2.5", f"{btts['BTTS Yes']}% / {over_under['Over 2.5']}%")
    cols[2].caption(f"Kurzy: {1 / (btts['BTTS Yes'] / 100):.2f} / {1 / (over_under['Over 2.5'] / 100):.2f}")

    # Výsledkové pravděpodobnosti
    st.markdown("## 🧠 Pravděpodobnosti výsledků")
    cols2 = st.columns(4)
    cols2[0].metric("🏠 Výhra domácích", f"{outcomes['Home Win']}%", f"{1 / (outcomes['Home Win'] / 100):.2f}")
    cols2[1].metric("🤝 Remíza", f"{outcomes['Draw']}%", f"{1 / (outcomes['Draw'] / 100):.2f}")
    cols2[2].metric("🚶‍♂️ Výhra hostů", f"{outcomes['Away Win']}%", f"{1 / (outcomes['Away Win'] / 100):.2f}")
    cols2[3].metric("🔒 Confidence", f"{confidence_index} %")
    

    # # Warning na přestřelkový rozptyl
    # variance_warning = scoreline_variance_warning(matrix)
    # if variance_warning:
    #     st.warning(variance_warning)

    # # Warning na formu + tempo
    # form_dict = calculate_recent_form_by_matches(df)
    # style_form_warning = combined_form_tempo_warning(df, home_team, away_team, elo_dict, form_dict)
    # if style_form_warning:
    #     st.warning(style_form_warning)

    # for team in [home_team, away_team]:
    #     positives, _ = detect_positive_factors(df, team, elo_dict)
    #     if positives:
    #         st.success(f"✅ Pozitivní trendy u {team}: " + " ".join(positives))

    # warnings_home, warning_index_home = calculate_warning_index(df, home_team, elo_dict)
    # warnings_away, warning_index_away = calculate_warning_index(df, away_team, elo_dict)

    # if warnings_home:
    #     st.error(f"⚠️ {home_team} Warning Index: {int(warning_index_home * 100)}% - " + ", ".join(warnings_home))
    # if warnings_away:
    #     st.error(f"⚠️ {away_team} Warning Index: {int(warning_index_away * 100)}% - " + ", ".join(warnings_away))

    # style_warning = conflict_style_warning(df, home_team, away_team, elo_dict)
    # if style_warning:
    #     st.warning(style_warning)
    
    
    
    
        # Styl hry
    st.markdown("## 🎮 Styl hry")

    cols = st.columns(2)
    for i, (team, tempo) in enumerate([(home_team, tempo_home), (away_team, tempo_away)]):
        over, momentum, _= detect_overperformance_and_momentum(df, team)
        team_status = classify_team_strength(df, team)
        strength_emoji = classify_team_strength(df, team)
        strength_text = {
            "Silní":"💪",
            "Průměrní":"⚖️",
            "Slabí":"🪶"
        }.get(strength_emoji, "Neurčití")

        strength_display = f"{strength_text} {strength_emoji}"

        with cols[i]:
            st.markdown(f"### {'🏠' if i == 0 else '🚶‍♂️'} {team}")
            left_col, right_col = st.columns(2)

            with left_col:
                st.markdown(f"<p style='font-size:15px'>⚡ Tempo zápasu:</p>", unsafe_allow_html=True)
                st.markdown(f"<p style='font-size:20px'>{tempo['rating']}</p>", unsafe_allow_html=True)

                st.markdown(f"<p style='font-size:15px'>🥾 Tvrdost zápasu:</p>", unsafe_allow_html=True)
                st.markdown(f"<p style='font-size:20px'>{tempo['aggressiveness_rating']}</p>", unsafe_allow_html=True)

                st.markdown(f"<p style='font-size:15px'>📊 Dominance v zápase:</p>", unsafe_allow_html=True)
                st.markdown(f"<p style='font-size:20px'>{tempo['imbalance_type']}</p>", unsafe_allow_html=True)

            with right_col:
                st.markdown(f"<p style='font-size:15px'>🧾 Status týmu:</p>", unsafe_allow_html=True)
                st.markdown(f"<p style='font-size:20px'>{strength_display}</p>", unsafe_allow_html=True)

                st.markdown(f"<p style='font-size:15px'>🎯 Overperformance:</p>", unsafe_allow_html=True)
                st.markdown(f"<p style='font-size:20px'>{over}</p>", unsafe_allow_html=True)

                st.markdown(f"<p style='font-size:15px'>📈 Momentum:</p>", unsafe_allow_html=True)
                st.markdown(f"<p style='font-size:20px'>{momentum}</p>", unsafe_allow_html=True)

    st.markdown("## 🎲 Riziko nečekaného průběhu")
    col1, col2 = st.columns(2)
    col1.markdown(colored_risk_tag("🎭 Přestřelka místo nudy", contrarian_score), unsafe_allow_html=True)
    col2.markdown(colored_risk_tag("🧨 Překvapení outsidera", upset_score), unsafe_allow_html=True)

    #df_team_status = display_team_status_table(home_team, away_team, df, elo_dict)
    # st.markdown("## 📊 Porovnání týmů")
    # st.dataframe(display_team_status_table(home_team, away_team, df, elo_dict), use_container_width=True, hide_index=True)

    # Týmové statistiky
    st.markdown("## 🧠 Očekávané týmové statistiky")
    stat_map = {
        'Střely': ('HS', 'AS'),
        'Střely na branku': ('HST', 'AST'),
        'Rohy': ('HC', 'AC'),
        'Žluté karty': ('HY', 'AY')
    }
    elo_stats = expected_team_stats_weighted_by_elo(df, home_team, away_team, stat_map, elo_dict)
    for stat, values in elo_stats.items():
        st.markdown(f"- **{stat}**: `{home_team}` {values['Home']} – {values['Away']} `{away_team}`")

    # Výkon podle typu soupeřů
    st.markdown("## 🏟️ Výkon dle typu soupeřů (Doma / Venku)")
    strength_home = classify_team_strength(df, home_team)
    strength_away = classify_team_strength(df, away_team)

    def display_merged_table(data, team_name, teamstrength):
        emoji_map = {"Silní": "💪", "Průměrní": "⚖️", "Slabí": "🪶"}
        icon = emoji_map.get(teamstrength, "")
        st.markdown(f"### {team_name} {icon} ")
        
        df_disp = pd.DataFrame(data).T
        df_disp = df_disp[["Zápasy", "Góly", "Obdržené", "Střely", "Na branku", "xG", "Body/zápas", "Čistá konta %"]]
        st.dataframe(df_disp)

    display_merged_table(merged_home_away_opponent_form(df, home_team), home_team, strength_home)
    display_merged_table(merged_home_away_opponent_form(df, away_team), away_team, strength_away)

    # Head-to-head statistiky
    # Head-to-Head – kompaktní přehled
    st.markdown("## 💬 Head-to-Head")
    h2h = get_head_to_head_stats(df, home_team, away_team)

    if h2h:
        h2h_cols = st.columns(6)

        h2h_cols[0].markdown("🆚 **Zápasy**")
        h2h_cols[0].markdown(f"<h3 style='margin-top:-5px'>{h2h['matches']}</h3>", unsafe_allow_html=True)

        h2h_cols[1].markdown(f"✅ **{home_team} výher**")
        h2h_cols[1].markdown(f"<h3 style='margin-top:-5px'>{h2h['home_wins']}</h3>", unsafe_allow_html=True)

        h2h_cols[2].markdown("🤝 **Remízy**")
        h2h_cols[2].markdown(f"<h3 style='margin-top:-5px'>{h2h['draws']}</h3>", unsafe_allow_html=True)

        h2h_cols[3].markdown(f"✅ **{away_team} výher**")
        h2h_cols[3].markdown(f"<h3 style='margin-top:-5px'>{h2h['away_wins']}</h3>", unsafe_allow_html=True)

        h2h_cols[4].markdown("🎯 **Průměr gólů**")
        h2h_cols[4].markdown(f"<h3 style='margin-top:-5px'>{h2h['avg_goals']}</h3>", unsafe_allow_html=True)

        h2h_cols[5].markdown("🤝 **BTTS / Over 2.5**")
        h2h_cols[5].markdown(f"<h3 style='margin-top:-5px'>{h2h['btts_pct']}% / {h2h['over25_pct']}%</h3>", unsafe_allow_html=True)
    else:
        st.warning("⚠️ Nenašly se žádné vzájemné zápasy.")

        
    # Nejpravděpodobnější výsledky
    top_scores = get_top_scorelines(matrix, top_n=5)
    home_probs, away_probs = get_goal_probabilities(matrix)
    goly = [1, 2, 3, 4, 5]
    goal_chances = pd.DataFrame({
        "Góly": goly,
        home_team: [f"{round(home_probs[i]*100, 1)} %" for i in goly],
        away_team: [f"{round(away_probs[i]*100, 1)} %" for i in goly],
    })
    top_df = pd.DataFrame([
        {"Skóre": f"{a}:{b}", "Pravděpodobnost": f"{round(p*100, 1)} %"}
        for (a, b), p in top_scores
    ])

    col1, col2 = st.columns(2)
    col1.markdown("### 🏅 Nejpravděpodobnější výsledky")
    col1.dataframe(top_df, use_container_width=True, hide_index=True)
    col2.markdown("### 🎯 Šance na počet vstřelených gólů")
    col2.dataframe(goal_chances, use_container_width=True, hide_index=True)


    
    # Extrakce konkrétních warningů z výstupu
    variance_warning_msg = next((w["message"] for w in warnings_list if "rozptyl" in w["message"].lower()), None)
    style_form_warning_msg = next((w["message"] for w in warnings_list if "forma" in w["message"].lower()), None)
    style_conflict_warning_msg = next((w["message"] for w in warnings_list if "styl" in w["message"].lower()), None)

    
    # Export Excel
    
    excel_file = generate_excel_analysis_export(
            league_name, home_team, away_team,
            (home_exp, away_exp), outcomes, over_under, btts,
            xpoints, xg_home, xg_away,
            expected_tempo, expected_gii,
            warnings_home=calculate_warning_index(df, home_team, elo_dict)[0],
            warnings_away=calculate_warning_index(df, away_team, elo_dict)[0],
            positives_home=detect_positive_factors(df, home_team, elo_dict)[0],
            positives_away=detect_positive_factors(df, away_team, elo_dict)[0],
            team_stats=elo_stats,
            style_home=tempo_home, style_away=tempo_away,
            form_home=pd.DataFrame(merged_home_away_opponent_form(df, home_team)).T,
            form_away=pd.DataFrame(merged_home_away_opponent_form(df, away_team)).T,
            h2h_stats=h2h,
            top_scorelines=top_scores,
            goal_probs=goal_chances,
            variance_warning=variance_warning_msg,
            style_form_warning=style_form_warning_msg,
            style_conflict_warning=style_conflict_warning_msg,
        )    
    st.download_button(
    "📥 Stáhnout analytickou zprávu jako Excel",
        data=excel_file,
        file_name=f"{home_team}_vs_{away_team}_analysis.xlsx",
        mime="application/vnd.openxmlformats-officedocument.spreadsheetml.sheet"
    )
<|MERGE_RESOLUTION|>--- conflicted
+++ resolved
@@ -30,30 +30,6 @@
     colored_risk_tag,
     calculate_confidence_index
 )
-@st.cache_data
-def get_cached_match_inputs(df, home_team, away_team, elo_dict):
-    from utils.poisson_utils import (
-        expected_goals_weighted_by_elo, poisson_prediction, match_outcomes_prob,
-        over_under_prob, btts_prob, calculate_expected_points
-    )
-    home_exp, away_exp = expected_goals_weighted_by_elo(df, home_team, away_team, elo_dict)
-    matrix = poisson_prediction(home_exp, away_exp)
-    outcomes = match_outcomes_prob(matrix)
-    over_under = over_under_prob(matrix)
-    btts = btts_prob(matrix)
-    xpoints = calculate_expected_points(outcomes)
-    return {
-        "home_exp": home_exp,
-        "away_exp": away_exp,
-        "matrix": matrix,
-        "outcomes": outcomes,
-        "over_under": over_under,
-        "btts": btts,
-        "xpoints": xpoints
-    }
-@st.cache_data
-def get_cached_pseudo_xg(season_df, team):
-    return calculate_pseudo_xg_for_team(season_df, team)
 
 @st.cache_data
 def get_cached_match_inputs(df_hash,df, home_team, away_team, elo_dict):
@@ -94,35 +70,12 @@
 def render_single_match_prediction(df, season_df, home_team, away_team, league_name, gii_dict, elo_dict):
     st.header(f"🔮 {home_team} vs {away_team}")
 
-    elo_dict = calculate_elo_ratings(df)
     try:
-<<<<<<< HEAD
-        match_data = get_cached_match_inputs(df, home_team, away_team, elo_dict)
-    except ValueError as e:
-        st.error(str(e))
-        st.stop()
-        
-    home_expected_style = get_team_style_vs_opponent_type(df, home_team, away_team)
-    away_expected_style = get_team_style_vs_opponent_type(df, away_team, home_team)
-
-    # fallback pokud některý tým má málo dat
-    if home_expected_style is None or away_expected_style is None:
-        expected_gii = round((gii_dict.get(home_team, 0) or 0 + gii_dict.get(away_team, 0) or 0) / 2, 2)
-    else:
-        expected_gii = round((home_expected_style + away_expected_style) / 2, 2)
-
-    # matrix = poisson_prediction(home_exp, away_exp)
-    # outcomes = match_outcomes_prob(matrix)
-    # over_under = over_under_prob(matrix)
-    # btts = btts_prob(matrix)
-    # xpoints = calculate_expected_points(outcomes)
-=======
         df_hash = hash(pd.util.hash_pandas_object(df).sum())
         match_data = get_cached_match_inputs(df_hash, df, home_team, away_team, elo_dict)
     except ValueError as e:
         st.error(str(e))
         st.stop()
->>>>>>> 83f894c0
 
     home_exp = match_data["home_exp"]
     away_exp = match_data["away_exp"]
@@ -131,11 +84,6 @@
     over_under = match_data["over_under"]
     btts = match_data["btts"]
     xpoints = match_data["xpoints"]
-<<<<<<< HEAD
-    
-    xg_home = get_cached_pseudo_xg(season_df, home_team)
-    xg_away = get_cached_pseudo_xg(season_df, away_team)
-=======
 
     # try:
     #     elo_dict = calculate_elo_ratings(df)
@@ -162,7 +110,6 @@
     xg_dict = cache_all_pseudo_xg(season_df)
     xg_home = xg_dict.get(home_team, {"xG_home": 0})
     xg_away = xg_dict.get(away_team, {"xG_away": 0})
->>>>>>> 83f894c0
 
 
     col1, col2 = st.columns(2)
