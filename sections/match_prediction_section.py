--- conflicted
+++ resolved
@@ -81,7 +81,6 @@
     """
     path = "data/Footballxg.com - (F1X) xG Free Upcoming v3.1.xlsx"
     cols = [
-<<<<<<< HEAD
         "Date",
         "Home Team",
         "Away Team",
@@ -92,10 +91,6 @@
         "Away",
         ">2.5",
         "League",
-=======
-        "Date", "Home Team", "Away Team", "xG Home", "xG Away",
-        "Home", "Draw", "Away", ">2.5", "League",
->>>>>>> f2f02d55
     ]
     try:
         df = pd.read_excel(path, header=5, usecols=cols)
@@ -103,9 +98,10 @@
         st.warning(f"Could not load xG workbook: {exc}")
         return pd.DataFrame(columns=cols)
 
-    # Remove placeholder rows and map league names to internal codes so
-    # downstream consumers can filter by domestic competition.
+    # odstranit placeholder řádky
     df = df.dropna(subset=["Home Team", "Away Team"])
+
+    # mapovat názvy lig na interní kódy
     league_map = {
         "England - Premier League": "E0",
         "England - Championship": "E1",
@@ -120,18 +116,11 @@
         "Turkey - Super Lig": "T1",
     }
     df["LeagueCode"] = df["League"].map(league_map)
-<<<<<<< HEAD
-    # Drop rows from competitions we don't recognise so downstream consumers
-    # (e.g. league overview) won't display fixtures that aren't actually in the
-    # xG workbook.
+
+    # neznámé soutěže vyhoď, ať nepadají do přehledů
     df = df.dropna(subset=["LeagueCode"])
+
     return df
-
-=======
-    return df
-
-
->>>>>>> f2f02d55
 
 def lookup_xg_row(
     df: pd.DataFrame, home_team: str, away_team: str
