--- conflicted
+++ resolved
@@ -52,13 +52,12 @@
                     )
                     matrix = poisson_prediction(home_exp, away_exp)
                     outcomes = match_outcomes_prob(matrix)
-<<<<<<< HEAD
+
+                    # ✅ Multi-threshold varianta – drží UI i export (1.5 / 2.5 / 3.5)
                     over_under = {}
                     for threshold in (1.5, 2.5, 3.5):
                         over_under.update(over_under_prob(matrix, threshold))
-=======
-                    over_under = over_under_prob(matrix, 2.5)
->>>>>>> 26bbe433
+
                     btts = btts_prob(matrix)
                     xpoints = calculate_expected_points(outcomes)
 
@@ -67,9 +66,10 @@
                     cols[1].metric("🔵 BTTS %", f"{btts['BTTS Yes']:.1f}%")
                     cols[2].metric(
                         "📈 Over 1.5 / 2.5 / 3.5",
-                        f"{over_under['Over 1.5']:.1f}% / {over_under['Over 2.5']:.1f}% / {over_under['Over 3.5']:.1f}%",
+                        f"{over_under['Over 1.5']:.1f}% / {over_under['Over 2.5']:.1f}% / {over_under['Over 3.5']:.1f}%"
                     )
-                    # Výpočet confidence score – rozdíl mezi nejvyšší a druhou nejvyšší výstupní pravděpodobností
+
+                    # Confidence index = rozdíl dvou nejvyšších outcome pravděpodobností
                     sorted_probs = sorted(outcomes.values(), reverse=True)
                     confidence_index = round(sorted_probs[0] - sorted_probs[1], 1) if len(sorted_probs) >= 2 else 0.0
 
@@ -79,11 +79,11 @@
                     result_cols[1].metric("🤝 Remíza", f"{outcomes['Draw']:.1f}%", f"{prob_to_odds(outcomes['Draw'])}")
                     result_cols[2].metric("🚶‍♂️ Výhra hostů", f"{outcomes['Away Win']:.1f}%", f"{prob_to_odds(outcomes['Away Win'])}")
                     result_cols[3].metric("🔒 Confidence", f"{confidence_index:.1f} %")
-                    
+
                     top_scores = get_top_scorelines(matrix, top_n=1)
+                    top_score_str = f"{top_scores[0][0][0]}:{top_scores[0][0][1]}" if top_scores else "—"
                     if top_scores:
-                        top_score, top_prob = top_scores[0]
-                        st.markdown(f"#### 🏅 Nejpravděpodobnější skóre: **{top_score[0]}:{top_score[1]}**")
+                        st.markdown(f"#### 🏅 Nejpravděpodobnější skóre: **{top_score_str}**")
 
                     if st.button(f"🗑️ Smazat zápas {match['home_team']} vs {match['away_team']}", key=f"del_{idx}"):
                         session_state.match_list.pop(idx)
@@ -102,8 +102,8 @@
                         "Home Win %": round(outcomes["Home Win"], 1),
                         "Draw %": round(outcomes["Draw"], 1),
                         "Away Win %": round(outcomes["Away Win"], 1),
-                        "Top Score": f"{top_scores[0][0][0]}:{top_scores[0][0][1]}",
-                        "Confidence %": confidence_index
+                        "Top Score": top_score_str,
+                        "Confidence %": confidence_index,
                     })
 
                 except Exception as e:
@@ -127,4 +127,4 @@
                 mime="application/vnd.openxmlformats-officedocument.spreadsheetml.sheet"
             )
     else:
-        st.info("👈 Přidej zápasy přes tlačítko ➕ v sidebaru.")+        st.info("👈 Přidej zápasy přes tlačítko ➕ v sidebaru.")
